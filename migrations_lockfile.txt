Django migrations lock file. This helps us avoid migration conflicts on master.
If you have a conflict in this file, it means that someone has committed a migration
ahead of you.

To resolve this, rebase against latest master and regenerate your migration. This file
will then be regenerated, and you should be able to merge without conflicts.

nodestore: 0002_nodestore_no_dictfield
<<<<<<< HEAD
sentry: 0358_donot_merge_me
=======
sentry: 0358_break_group_related_user_fks
>>>>>>> 3606ffb5
social_auth: 0001_initial<|MERGE_RESOLUTION|>--- conflicted
+++ resolved
@@ -6,9 +6,5 @@
 will then be regenerated, and you should be able to merge without conflicts.
 
 nodestore: 0002_nodestore_no_dictfield
-<<<<<<< HEAD
-sentry: 0358_donot_merge_me
-=======
-sentry: 0358_break_group_related_user_fks
->>>>>>> 3606ffb5
+sentry: 0359_donot_merge_me
 social_auth: 0001_initial