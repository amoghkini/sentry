--- conflicted
+++ resolved
@@ -114,17 +114,14 @@
   });
 
   it('updates the performance issue settings when changing a boolean field', function () {
-<<<<<<< HEAD
-    const orgWithoutPerfIssues = TestStubs.Organization({
+    const orgWithPerfIssuesDev = TestStubs.Organization({
       features: ['performance-view', 'performance-issues', 'performance-issues-dev'],
     });
 
-=======
->>>>>>> 75368e33
     render(
       <ProjectPerformance
         params={{orgId: org.slug, projectId: project.slug}}
-        organization={org}
+        organization={orgWithPerfIssuesDev}
         project={project}
       />
     );
