--- conflicted
+++ resolved
@@ -1,11 +1,7 @@
 import {useReplayContext} from 'sentry/components/replays/replayContext';
 import useActiveReplayTab, {TabKey} from 'sentry/utils/replays/hooks/useActiveReplayTab';
 import useOrganization from 'sentry/utils/useOrganization';
-<<<<<<< HEAD
-import AccessibilityList from 'sentry/views/replays/detail/accessibility';
-=======
 import A11y from 'sentry/views/replays/detail/accessibility/index';
->>>>>>> cfbcc941
 import Console from 'sentry/views/replays/detail/console';
 import DomMutations from 'sentry/views/replays/detail/domMutations';
 import ErrorList from 'sentry/views/replays/detail/errorList/index';
@@ -21,7 +17,7 @@
   const {currentTime, currentHoverTime, replay, setCurrentTime, setCurrentHoverTime} =
     useReplayContext();
   const organization = useOrganization();
-  console.log(replay?.getAccessibilityFrames());
+
   switch (getActiveTab()) {
     case TabKey.A11Y:
       return <A11y />;
@@ -52,41 +48,6 @@
           startTimestampMs={replay?.getReplay()?.started_at?.getTime() || 0}
         />
       );
-    case TabKey.A11Y:
-      return (
-        <AccessibilityList
-          accessibilityFrames={
-            replay?.getAccessibilityFrames()
-            //   [
-            //   {
-            //     element:
-            //       '<img class="app-v0c8og empfevw2" style="width: 16px; height: 16px;">',
-            //     id: 'image-alt',
-            //     impact: 'critical',
-            //     description:
-            //       'Ensures <img> elements have alternate text or a role of none or presentation',
-            //   },
-            // ]
-          }
-          accessibilityIssues={
-            replay?.getAccessibilityFrames()
-            //   [
-            //   {
-            //     element:
-            //       '<img class="app-v0c8og empfevw2" style="width: 16px; height: 16px;">',
-            //     id: 'image-alt',
-            //     impact: 'critical',
-            //     description:
-            //       'Ensures <img> elements have alternate text or a role of none or presentation',
-            //   },
-            // ]
-          }
-          projectId={replay?.getReplay()?.project_id}
-          startTimestampMs={replay?.getReplay()?.started_at?.getTime() || 0}
-
-          // startTimestampMs={replay?.getReplay()?.started_at?.getTime() || 0}
-        />
-      );
     case TabKey.MEMORY:
       return (
         <MemoryChart
