import {Frame} from './frame';

<<<<<<< HEAD
export class CallTreeNode extends WeightedNode {
=======
export class CallTreeNode {
  readonly frame: Frame;

>>>>>>> 6a92e48e
  private locked = false;

  readonly frame: Frame = Frame.Root;
  count: number = 0;
  parent: CallTreeNode | null = null;
  recursive: CallTreeNode | null = null;
  children: CallTreeNode[] = [];

  totalWeight: number = 0;
  selfWeight: number = 0;

  constructor(frame: Frame, parent: CallTreeNode | null) {
<<<<<<< HEAD
    super();
=======
    this.recursive = null;
>>>>>>> 6a92e48e
    this.parent = parent;
    this.frame = frame;
  }

  static readonly Root = new CallTreeNode(Frame.Root, null);

  setParent(parent: CallTreeNode): void {
    this.parent = parent;
  }

  setRecursiveThroughNode(node: CallTreeNode): void {
    this.recursive = node;
  }

  incrementCount(): void {
    this.count++;
  }

  isRecursive(): boolean {
    return !!this.recursive;
  }

  isDirectRecursive(): boolean {
    if (!this.parent) {
      return false;
    }
    return this.parent.frame === this.frame;
  }

  isLocked(): boolean {
    return this.locked;
  }

  lock(): void {
    this.locked = true;
  }

  isRoot(): boolean {
    return Frame.Root.name === this.frame.name;
  }
}<|MERGE_RESOLUTION|>--- conflicted
+++ resolved
@@ -1,12 +1,8 @@
 import {Frame} from './frame';
 
-<<<<<<< HEAD
-export class CallTreeNode extends WeightedNode {
-=======
 export class CallTreeNode {
   readonly frame: Frame;
 
->>>>>>> 6a92e48e
   private locked = false;
 
   readonly frame: Frame = Frame.Root;
@@ -19,11 +15,6 @@
   selfWeight: number = 0;
 
   constructor(frame: Frame, parent: CallTreeNode | null) {
-<<<<<<< HEAD
-    super();
-=======
-    this.recursive = null;
->>>>>>> 6a92e48e
     this.parent = parent;
     this.frame = frame;
   }
