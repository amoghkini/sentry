--- conflicted
+++ resolved
@@ -93,8 +93,6 @@
 
 @dataclass
 class ApiUserOrganizationContext:
-<<<<<<< HEAD
-=======
     """
     This object wraps an organization result inside of its membership context in terms of an (optional) use id.
     This is due to the large number of callsites that require an organization and a user's membership at the
@@ -102,7 +100,6 @@
     transactional query.  Used by access, determine_active_organization, and others.
     """
 
->>>>>>> 44a1ce3e
     user_id: Optional[int]
     organization: ApiOrganization = field(default_factory=lambda: ApiOrganization())
     # Set iff the user_id in this object has a membership for the requested organization.
@@ -157,7 +154,6 @@
         """
         Used to look up an organization membership by a user id
         """
-<<<<<<< HEAD
         pass
 
     @abstractmethod
@@ -217,67 +213,6 @@
             setattr(result, f.name, getattr(org.flags, f.name))
         return result
 
-=======
-        pass
-
-    @abstractmethod
-    def check_organization_by_slug(self, *, slug: str, only_visible: bool) -> Optional[int]:
-        """
-        If exists and matches the only_visible requirement, returns an organization's id by the slug.
-        """
-        pass
-
-    def get_organization_by_slug(
-        self, *, user_id: Optional[int], slug: str, only_visible: bool
-    ) -> Optional[ApiUserOrganizationContext]:
-        """
-        Defers to check_organization_by_slug -> get_organization_by_id
-        """
-        org_id = self.check_organization_by_slug(slug=slug, only_visible=only_visible)
-        if org_id is None:
-            return None
-
-        return self.get_organization_by_id(id=org_id, user_id=user_id)
-
-    def _serialize_member(
-        self,
-        member: OrganizationMember,
-    ) -> ApiOrganizationMember:
-        api_member = ApiOrganizationMember(
-            id=member.id,
-            organization_id=member.organization_id,
-            user_id=member.user.id if member.user is not None else None,
-            role=member.role,
-            scopes=list(member.get_scopes()),
-        )
-
-        omts = OrganizationMemberTeam.objects.filter(
-            organizationmember=member, is_active=True, team__status=TeamStatus.VISIBLE
-        )
-
-        all_project_ids: Set[int] = set()
-        project_ids_by_team_id: MutableMapping[int, List[int]] = defaultdict(list)
-        for pt in ProjectTeam.objects.filter(
-            project__status=ProjectStatus.VISIBLE, team_id__in={omt.team_id for omt in omts}
-        ):
-            all_project_ids.add(pt.project_id)
-            project_ids_by_team_id[pt.team_id].append(pt.project_id)
-
-        for omt in omts:
-            api_member.member_teams.append(
-                self._serialize_team_member(omt, project_ids_by_team_id[omt.team_id])
-            )
-        api_member.project_ids = list(all_project_ids)
-
-        return api_member
-
-    def _serialize_flags(self, org: Organization) -> ApiOrganizationFlags:
-        result = ApiOrganizationFlags()
-        for f in dataclasses.fields(result):
-            setattr(result, f.name, getattr(org.flags, f.name))
-        return result
-
->>>>>>> 44a1ce3e
     def _serialize_team(self, team: Team) -> ApiTeam:
         return ApiTeam(
             id=team.id,
