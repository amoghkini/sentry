--- conflicted
+++ resolved
@@ -240,8 +240,6 @@
     email: str = ""
 
 
-<<<<<<< HEAD
-=======
 class ApiOrganizationSummary(SiloDataInterface):
     """
     The subset of organization metadata available from the control silo specifically.
@@ -252,7 +250,6 @@
     name: str = ""
 
 
->>>>>>> 5f4f278e
 class ApiOrganization(ApiOrganizationSummary):
     # Represents the full set of teams and projects associated with the org.  Note that these are not filtered by
     # visibility, but you can apply a manual filter on the status attribute.
