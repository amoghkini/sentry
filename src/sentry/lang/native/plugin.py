from __future__ import absolute_import

import os
import re
import six
import time
import logging
import posixpath

from symsynd.demangle import demangle_symbol

from sentry.models import Project, EventError
from sentry.plugins import Plugin2
from sentry.lang.native.symbolizer import Symbolizer, SymbolicationFailed
from sentry.lang.native.utils import \
    find_apple_crash_report_referenced_images, get_sdk_from_event, \
    find_stacktrace_referenced_images, get_sdk_from_apple_system_info, \
    APPLE_SDK_MAPPING
from sentry.stacktraces import StacktraceProcessor
from sentry.constants import NATIVE_UNKNOWN_STRING


logger = logging.getLogger(__name__)

model_re = re.compile(r'^(\S+?)\d')

APP_BUNDLE_PATHS = (
    '/var/containers/Bundle/Application/',
    '/private/var/containers/Bundle/Application/',
)
SIM_PATH = '/Developer/CoreSimulator/Devices/'
SIM_APP_PATH = '/Containers/Bundle/Application/'

NON_APP_FRAMEWORKS = (
    '/Frameworks/libswiftCore.dylib',
)

SIGNAL_NAMES = {
    1: 'SIGHUP',
    2: 'SIGINT',
    3: 'SIGQUIT',
    4: 'SIGILL',
    5: 'SIGTRAP',
    6: 'SIGABRT',
    7: 'SIGEMT',
    8: 'SIGFPE',
    9: 'SIGKILL',
    10: 'SIGBUS',
    11: 'SIGSEGV',
    12: 'SIGSYS',
    13: 'SIGPIPE',
    14: 'SIGALRM',
    15: 'SIGTERM',
    16: 'SIGURG',
    17: 'SIGSTOP',
    18: 'SIGTSTP',
    19: 'SIGCONT',
    20: 'SIGCHLD',
    21: 'SIGTTIN',
    22: 'SIGTTOU',
    24: 'SIGXCPU',
    25: 'SIGXFSZ',
    26: 'SIGVTALRM',
    27: 'SIGPROF',
    28: 'SIGWINCH',
    29: 'SIGINFO',
    31: 'SIGUSR2',
}


def append_error(data, err):
    data.setdefault('errors', []).append(err)


def process_posix_signal(data):
    # XXX: kill me
    signal = data.get('signal', -1)
    signal_name = data.get('name')
    if signal_name is None:
        signal_name = SIGNAL_NAMES.get(signal)
    return {
        'signal': signal,
        'name': signal_name,
        'code': data.get('code'),
        'code_name': data.get('code_name'),
    }


def exception_from_apple_error_or_diagnosis(error, diagnosis=None):
    # XXX: kill me
    rv = {}
    error = error or {}

    mechanism = {}
    if 'mach' in error:
        mechanism['mach_exception'] = error['mach']
    if 'signal' in error:
        mechanism['posix_signal'] = process_posix_signal(error['signal'])
    if mechanism:
        mechanism.setdefault('type', 'cocoa')
        rv['mechanism'] = mechanism

    # Start by getting the error from nsexception
    if error:
        nsexception = error.get('nsexception')
        if nsexception:
            rv['type'] = nsexception['name']
            if 'value' in nsexception:
                rv['value'] = nsexception['value']

    # If we don't have an error yet, try to build one from reason and
    # diagnosis
    if 'value' not in rv:
        if 'reason' in error:
            rv['value'] = error['reason']
        elif 'diagnosis' in error:
            rv['value'] = error['diagnosis']
        elif 'mach_exception' in mechanism:
            rv['value'] = mechanism['mach_exception'] \
                .get('exception_name') or 'Mach Exception'
        elif 'posix_signal' in mechanism:
            rv['value'] = mechanism['posix_signal'] \
                .get('name') or 'Posix Signal'
        else:
            rv['value'] = 'Unknown'

    # Figure out a reasonable type
    if 'type' not in rv:
        if 'mach_exception' in mechanism:
            rv['type'] = 'MachException'
        elif 'posix_signal' in mechanism:
            rv['type'] = 'Signal'
        else:
            rv['type'] = 'Unknown'

    if rv:
        return rv


def is_in_app(frame, app_uuid=None):
    # XXX: kill me
    if app_uuid is not None:
        frame_uuid = frame.get('uuid')
        if frame_uuid == app_uuid:
            return True
    fn = frame.get('package') or ''
    if not (fn.startswith(APP_BUNDLE_PATHS) or
            (SIM_PATH in fn and SIM_APP_PATH in fn)):
        return False
    if fn.endswith(NON_APP_FRAMEWORKS):
        return False
    return True


def convert_stacktrace(frames, system=None, notable_addresses=None):
    # XXX: kill me
    app_uuid = None
    if system:
        app_uuid = system.get('app_uuid')
        if app_uuid is not None:
            app_uuid = app_uuid.lower()

    converted_frames = []
    for frame in reversed(frames):
        fn = frame.get('filename')

        # We only record the offset if we found a symbol but we did not
        # find a line number.  In that case it's the offset in bytes from
        # the beginning of the symbol.
        function = frame.get('symbol_name') or NATIVE_UNKNOWN_STRING
        lineno = frame.get('line')

        cframe = {
            'abs_path': fn,
            'filename': fn and posixpath.basename(fn) or None,
            # This can come back as `None` from the symbolizer, in which
            # case we need to fill something else in or we will fail
            # later fulfill the interface requirements which say that a
            # function needs to be provided.
            'function': function,
            'package': frame.get('object_name'),
            'symbol_addr': '0x%x' % frame['symbol_addr'],
            'instruction_addr': '0x%x' % frame['instruction_addr'],
            'lineno': lineno,
        }
        cframe['in_app'] = is_in_app(cframe, app_uuid)
        converted_frames.append(cframe)

    if converted_frames and notable_addresses:
        converted_frames[-1]['vars'] = notable_addresses

    if converted_frames:
        return {'frames': converted_frames}


def inject_apple_backtrace(data, frames, diagnosis=None, error=None,
                           system=None, notable_addresses=None,
                           thread_id=None):
    stacktrace = convert_stacktrace(frames, system, notable_addresses)

    if error or diagnosis:
        error = error or {}
        exc = exception_from_apple_error_or_diagnosis(error, diagnosis)
        if exc is not None:
            exc['stacktrace'] = stacktrace
            exc['thread_id'] = thread_id
            data['sentry.interfaces.Exception'] = {'values': [exc]}
            # Since we inject the exception late we need to make sure that
            # we set the event type to error as it would be set to
            # 'default' otherwise.
            data['type'] = 'error'
            return True

    data['sentry.interfaces.Stacktrace'] = stacktrace
    return False


def inject_apple_device_data(data, system):
    contexts = data.setdefault('contexts', {})

    device = contexts.setdefault('device', {})
    os = contexts.setdefault('os', {})

    try:
        os['name'] = APPLE_SDK_MAPPING[system['system_name']]
    except LookupError:
        os['name'] = system.get('system_name') or 'Generic Apple'

    if 'system_version' in system:
        os['version'] = system['system_version']
    if 'os_version' in system:
        os['build'] = system['os_version']
    if 'kernel_version' in system:
        os['kernel_version'] = system['kernel_version']
    if 'jailbroken' in system:
        os['rooted'] = system['jailbroken']

    if 'cpu_arch' in system:
        device['arch'] = system['cpu_arch']
    if 'model' in system:
        device['model_id'] = system['model']
    if 'machine' in system:
        device['model'] = system['machine']
        match = model_re.match(system['machine'])
        if match is not None:
            device['family'] = match.group(1)


def dump_crash_report(report):
    import json
    with open('/tmp/sentry-apple-crash-report-%s.json' % time.time(), 'w') as f:
        json.dump(report, f, indent=2)


def preprocess_apple_crash_event(data):
    """This processes the "legacy" AppleCrashReport."""
    crash_report = data['sentry.interfaces.AppleCrashReport']

    if os.environ.get('SENTRY_DUMP_APPLE_CRASH_REPORT') == '1':
        dump_crash_report(crash_report)

    project = Project.objects.get_from_cache(
        id=data['project'],
    )

    system = None
    errors = []
    threads = []
    crash = crash_report['crash']
    crashed_thread = None

    threads = {}
    raw_threads = {}
    for raw_thread in crash['threads']:
        if raw_thread['crashed'] and raw_thread.get('backtrace'):
            crashed_thread = raw_thread
        raw_threads[raw_thread['index']] = raw_thread
        threads[raw_thread['index']] = {
            'id': raw_thread['index'],
            'name': raw_thread.get('name'),
            'current': raw_thread.get('current_thread', False),
            'crashed': raw_thread.get('crashed', False),
        }

    sdk_info = get_sdk_from_apple_system_info(system)
    referenced_images = find_apple_crash_report_referenced_images(
        crash_report['binary_images'], raw_threads.values())
    sym = Symbolizer(project, crash_report['binary_images'],
                     referenced_images=referenced_images)

    try:
        if crashed_thread is None:
            append_error(data, {
                'type': EventError.NATIVE_NO_CRASHED_THREAD,
            })
        else:
            system = crash_report.get('system')
            try:
                bt, errors = sym.symbolize_backtrace(
                    crashed_thread['backtrace']['contents'], sdk_info)
                for error in errors:
                    append_error(data, error)
                if inject_apple_backtrace(data, bt, crash.get('diagnosis'),
                                          crash.get('error'), system,
                                          crashed_thread.get('notable_addresses'),
                                          crashed_thread['index']):
                    # We recorded an exception, so in this case we can
                    # skip having the stacktrace.
                    threads[crashed_thread['index']]['stacktrace'] = None
            except Exception:
                logger.exception('Failed to symbolicate')
                errors.append({
                    'type': EventError.NATIVE_INTERNAL_FAILURE,
                    'error': 'The symbolicator encountered an internal failure',
                })

        for thread in six.itervalues(threads):
            # If we were told to skip the stacktrace, skip it indeed
            if thread.get('stacktrace', Ellipsis) is None:
                continue
            raw_thread = raw_threads.get(thread['id'])
            if raw_thread is None or not raw_thread.get('backtrace'):
                continue
            bt, errors = sym.symbolize_backtrace(
                raw_thread['backtrace']['contents'], sdk_info)
            for error in errors:
                append_error(data, error)
            thread['stacktrace'] = convert_stacktrace(
                bt, system, raw_thread.get('notable_addresses'))
    finally:
        sym.close()

    if threads:
        data['threads'] = {
            'values': sorted(threads.values(), key=lambda x: x['id']),
        }

    if system:
        inject_apple_device_data(data, system)

    return data


class NativeStacktraceProcessor(StacktraceProcessor):

    def __init__(self, *args, **kwargs):
        StacktraceProcessor.__init__(self, *args, **kwargs)
        debug_meta = self.data.get('debug_meta')
        self.sym = None
        if debug_meta:
            self.available = True
            self.debug_meta = debug_meta
            self.sdk_info = get_sdk_from_event(self.data)
        else:
            self.available = False

    def close(self):
        StacktraceProcessor.close(self)
        if self.sym is not None:
            self.sym.close()
            self.sym = None

    def preprocess_related_data(self):
        if not self.available:
            return False

        is_debug_build = self.debug_meta.get('is_debug_build')
        referenced_images = find_stacktrace_referenced_images(
            self.debug_meta['images'], [
                x.stacktrace for x in self.stacktrace_infos])
        self.sym = Symbolizer(self.project, self.debug_meta['images'],
                              referenced_images=referenced_images,
                              is_debug_build=is_debug_build)

        # The symbolizer gets a reference to the debug meta's images so
        # when it resolves the missing vmaddrs it changes them in the data
        # dict.
        return self.sym.resolve_missing_vmaddrs()

    def find_best_instruction(self, frame, stacktrace_info, idx):
        """Given a frame, stacktrace info and frame index this returns the
        interpolated instruction address we then use for symbolication later.
        """
        meta = None

        # We only need to provide meta information for frame zero
        if idx == 0:
            # The signal is useful information for symsynd in some situations
            # to disambiugate the first frame.  If we can get this information
            # from the mechanism we want to pass it onwards.
            signal = None
            exc = self.data.get('sentry.interfaces.Exception')
            if exc is not None:
                mechanism = exc['values'][0].get('mechanism')
                if mechanism and 'posix_signal' in mechanism and \
                   'signal' in mechanism['posix_signal']:
                    signal = mechanism['posix_signal']['signal']
            meta = {
                'frame_number': 0,
                'registers': stacktrace_info.stacktrace.get('registers'),
                'signal': signal,
            }

        return self.sym.find_best_instruction(frame, meta=meta)

    def process_frame(self, frame, stacktrace_info, idx):
        # XXX: warn on missing availability?

        # Only process frames here that are of supported platforms and
        # have the mandatory requirements for
        if not self.available or \
           self.get_effective_platform(frame) != 'cocoa' or \
           'instruction_addr' not in frame:
            return None

        errors = []

        # Construct a raw frame that is used by the symbolizer
        # backend.  We only assemble the bare minimum we need here.
        sym_input_frame = {
            'object_name': frame.get('package'),
            'instruction_addr': self.find_best_instruction(
                frame, stacktrace_info, idx),
            'symbol_name': frame.get('function'),
            'symbol_addr': frame.get('symbol_addr'),
        }
        in_app = self.sym.is_in_app(sym_input_frame)

        new_frames = []
        raw_frame = dict(frame)
        raw_frame['in_app'] = in_app

        try:
            symbolicated_frames = self.sym.symbolize_frame(
                sym_input_frame, self.sdk_info, symbolize_inlined=True)
            if not symbolicated_frames:
                return None, [raw_frame], []
        except SymbolicationFailed as e:
            errors = []
            if e.is_user_fixable or e.is_sdk_failure:
                errors.append({
                    'type': e.type,
                    'image_uuid': e.image_uuid,
                    'image_path': e.image_path,
                    'image_arch': e.image_arch,
                    'message': e.message,
                })
            else:
                logger.debug('Failed to symbolicate with native backend',
                             exc_info=True)
            return None, [raw_frame], errors

        for sfrm in symbolicated_frames:
            symbol = sfrm.get('symbol_name') or \
<<<<<<< HEAD
                new_frame.get('function') or NATIVE_UNKNOWN_STRING
=======
                frame.get('function') or '<unknown>'
>>>>>>> f76737b6
            function = demangle_symbol(symbol, simplified=True)

            new_frame = dict(frame)
            new_frame['function'] = function

            # If we demangled something, store the original in the
            # symbol portion of the frame
            if function != symbol:
                new_frame['symbol'] = symbol

            new_frame['abs_path'] = sfrm.get('filename') or None
            if new_frame['abs_path']:
                new_frame['filename'] = posixpath.basename(
                    new_frame['abs_path'])
            if sfrm.get('line') is not None:
                new_frame['lineno'] = sfrm['line']
            if sfrm.get('column') is not None:
                new_frame['colno'] = sfrm['column']
            new_frame['package'] = sfrm['object_name'] \
                or new_frame.get('package')

            new_frame['in_app'] = in_app
            new_frames.append(new_frame)

        return new_frames, [raw_frame], []


class NativePlugin(Plugin2):
    can_disable = False

    def get_event_preprocessors(self, data, **kwargs):
        rv = []
        if data.get('sentry.interfaces.AppleCrashReport'):
            rv.append(preprocess_apple_crash_event)
        return rv

    def get_stacktrace_processors(self, data, stacktrace_infos,
                                  platforms, **kwargs):
        if 'cocoa' in platforms:
            return [NativeStacktraceProcessor]<|MERGE_RESOLUTION|>--- conflicted
+++ resolved
@@ -452,11 +452,7 @@
 
         for sfrm in symbolicated_frames:
             symbol = sfrm.get('symbol_name') or \
-<<<<<<< HEAD
-                new_frame.get('function') or NATIVE_UNKNOWN_STRING
-=======
-                frame.get('function') or '<unknown>'
->>>>>>> f76737b6
+                frame.get('function') or NATIVE_UNKNOWN_STRING
             function = demangle_symbol(symbol, simplified=True)
 
             new_frame = dict(frame)
