--- conflicted
+++ resolved
@@ -19,11 +19,7 @@
 )
 from sentry.db.models.fields.hybrid_cloud_foreign_key import HybridCloudForeignKey
 from sentry.db.models.manager import BaseManager
-<<<<<<< HEAD
-from sentry.models import Team
-=======
 from sentry.models import Team, User  # noqa # pylint: disable=unused-import
->>>>>>> 3606ffb5
 from sentry.services.hybrid_cloud.user import user_service
 from sentry.snuba.models import QuerySubscription
 from sentry.utils import metrics
@@ -583,11 +579,7 @@
     @property
     def target(self):
         if self.target_type == self.TargetType.USER.value:
-<<<<<<< HEAD
             return user_service.get_user(user_id=int(self.target_identifier))
-=======
-            return user_service.get_user(int(self.target_identifier))
->>>>>>> 3606ffb5
         elif self.target_type == self.TargetType.TEAM.value:
             try:
                 return Team.objects.get(id=int(self.target_identifier))
