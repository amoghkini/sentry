--- conflicted
+++ resolved
@@ -3,17 +3,13 @@
 from django.db import models
 from django.utils import timezone
 
-<<<<<<< HEAD
 from sentry.db.models import (
-    BoundedPositiveIntegerField,
+    BoundedBigIntegerField,
     FlexibleForeignKey,
     Model,
     customer_silo_model,
     sane_repr,
 )
-=======
-from sentry.db.models import BoundedBigIntegerField, FlexibleForeignKey, Model, sane_repr
->>>>>>> f6429473
 from sentry.utils import metrics
 from sentry.utils.cache import cache
 
