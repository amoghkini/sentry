--- conflicted
+++ resolved
@@ -831,13 +831,8 @@
 class SystemAccess(OrganizationlessAccess):
     def __init__(self) -> None:
         super().__init__(
-<<<<<<< HEAD
-            auth_state=ApiAuthState(
-                sso_state=ApiMemberSsoState(is_required=False, is_valid=False),
-=======
             auth_state=RpcAuthState(
-                sso_state=RpcMemberSsoState(False, False),
->>>>>>> b361b24a
+                sso_state=RpcMemberSsoState(is_required=False, is_valid=False),
                 permissions=[],
             ),
         )
@@ -871,18 +866,12 @@
 
 class NoAccess(OrganizationlessAccess):
     def __init__(self) -> None:
-<<<<<<< HEAD
-        sso_state = ApiMemberSsoState(is_required=False, is_valid=True)
-        auth_state = ApiAuthState(sso_state=sso_state, permissions=[])
-        super().__init__(auth_state=auth_state)
-=======
         super().__init__(
             auth_state=RpcAuthState(
                 sso_state=RpcMemberSsoState(is_required=False, is_valid=True),
                 permissions=[],
             ),
         )
->>>>>>> b361b24a
 
 
 def from_request_org_and_scopes(
