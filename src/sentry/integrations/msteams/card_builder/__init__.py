--- conflicted
+++ resolved
@@ -3,36 +3,6 @@
 from typing import Any, Mapping, Sequence, Tuple, Union
 
 from sentry.integrations.metric_alerts import incident_attachment_info
-<<<<<<< HEAD
-=======
-from sentry.integrations.msteams.card_builder.utils import IssueConstants
-from sentry.integrations.slack.message_builder.issues import (
-    build_attachment_text,
-    build_attachment_title,
-    build_footer,
-    format_actor_option,
-    format_actor_options,
-)
-from sentry.models import Event, GroupStatus, Integration, Project
-from sentry.models.group import Group
-from sentry.models.rule import Rule
-
-from ..utils import ACTION_TYPE
-from .base import MSTeamsMessageBuilder
-from .block import (
-    ActionType,
-    TextSize,
-    TextWeight,
-    create_action_block,
-    create_action_set_block,
-    create_column_block,
-    create_column_set_block,
-    create_container_block,
-    create_input_choice_set_block,
-    create_logo_block,
-    create_text_block,
-)
->>>>>>> bbca0832
 
 ME = "ME"
 URL_FORMAT = "[{text}]({url})"
@@ -49,15 +19,9 @@
 ColumnSetBlock = Mapping[str, Union[str, Sequence[ColumnBlock]]]
 # NOTE: Instead of Any, it should have been block, but mypy does not support cyclic definition.
 ContainerBlock = Mapping[str, Any]
-<<<<<<< HEAD
 
 Block = Union[TextBlock, ImageBlock, ColumnSetBlock, ContainerBlock]
 
-=======
-
-Block = Union[TextBlock, ImageBlock, ColumnSetBlock, ContainerBlock]
-
->>>>>>> bbca0832
 InputChoiceSetBlock = Mapping[str, Union[str, Sequence[Mapping[str, Any]]]]
 
 # Maps to Any because Actions can have an arbitrarily nested data field.
@@ -67,249 +31,6 @@
 AdaptiveCard = Mapping[str, Union[str, Sequence[Block], Sequence[Action]]]
 
 
-<<<<<<< HEAD
-=======
-def generate_action_payload(action_type, event, rules, integration):
-    # we need nested data or else Teams won't handle the payload correctly
-    return {
-        "payload": {
-            "actionType": action_type,
-            "groupId": event.group.id,
-            "eventId": event.event_id,
-            "rules": [rule.id for rule in rules],
-            "integrationId": integration.id,
-        }
-    }
-
-
-def build_group_title(group: Group) -> TextBlock:
-    text = build_attachment_title(group)
-
-    link = group.get_absolute_url(params={"referrer": "msteams"})
-
-    title_text = f"[{text}]({link})"
-    return create_text_block(
-        title_text,
-        size=TextSize.LARGE,
-        weight=TextWeight.BOLDER,
-    )
-
-
-def build_group_descr(group: Group) -> TextBlock:
-    # TODO: implement with event as well
-    text = build_attachment_text(group)
-    if text:
-        return create_text_block(
-            text,
-            size=TextSize.MEDIUM,
-            weight=TextWeight.BOLDER,
-        )
-
-
-def create_footer_logo_block():
-    return create_logo_block(height="20px")
-
-
-def create_footer_text_block(footer_text: str) -> TextBlock:
-    return create_text_block(
-        footer_text,
-        size=TextSize.SMALL,
-        weight=TextWeight.LIGHTER,
-        wrap=False,
-    )
-
-
-def get_timestamp(group: Group, event: Event) -> str:
-    ts = group.last_seen
-
-    date = max(ts, event.datetime) if event else ts
-
-    # Adaptive cards is strict about the isoformat.
-    date_str: str = date.replace(microsecond=0).isoformat()
-
-    return date_str
-
-
-def create_date_block(group: Group, event: Event) -> TextBlock:
-    date_str = get_timestamp(group, event)
-
-    return create_text_block(
-        IssueConstants.DATE_FORMAT.format(date=date_str),
-        size=TextSize.SMALL,
-        weight=TextWeight.LIGHTER,
-        horizontalAlignment="Center",
-    )
-
-
-def build_group_footer(group: Group, rules: Sequence[Rule], event: Event) -> ColumnSetBlock:
-    project = Project.objects.get_from_cache(id=group.project_id)
-
-    # TODO: implement with event as well
-    image_column = create_footer_logo_block()
-
-    text = build_footer(group, project, rules, URL_FORMAT)
-
-    text_column = create_column_block(create_footer_text_block(text), isSubtle=True, spacing="none")
-
-    date_column = create_date_block(group, event)
-
-    return create_column_set_block(
-        image_column,
-        text_column,
-        date_column,
-    )
-
-
-def build_input_choice_card(
-    data: Any,
-    card_title: str,
-    input_id: str,
-    submit_button_title: str,
-    choices: Sequence[Tuple[str, Any]],
-    default_choice: Any = None,
-) -> AdaptiveCard:
-    return MSTeamsMessageBuilder().build(
-        title=create_text_block(card_title, weight=TextWeight.BOLDER),
-        text=create_input_choice_set_block(
-            id=input_id, choices=choices, default_choice=default_choice
-        ),
-        actions=[create_action_block(ActionType.SUBMIT, title=submit_button_title, data=data)],
-    )
-
-
-def create_issue_action_block(
-    event: Event,
-    rules: Sequence[Rule],
-    integration: Integration,
-    toggled: bool,
-    action: ACTION_TYPE,
-    action_title: str,
-    reverse_action: ACTION_TYPE,
-    reverse_action_title: str,
-    **card_kwargs: Any,
-) -> Action:
-    """
-    Build an action block for a particular `action` (Resolve).
-    It could be one of the following depending on if the state is `toggled` (Resolved issue).
-    If the issue is `toggled` then present a button with the `reverse_action` (Unresolve).
-    If it is not `toggled` then present a button which reveals a card with options to
-    perform the action ([Immediately, In current release, ...])
-    """
-    if toggled:
-        data = generate_action_payload(reverse_action, event, rules, integration)
-        return create_action_block(ActionType.SUBMIT, title=reverse_action_title, data=data)
-
-    data = generate_action_payload(action, event, rules, integration)
-    card = build_input_choice_card(data=data, **card_kwargs)
-    return create_action_block(ActionType.SHOW_CARD, title=action_title, card=card)
-
-
-def get_teams_choices(group: Group) -> Sequence[Tuple[str, str]]:
-    teams = group.project.teams.all().order_by("slug")
-    return [("Me", ME)] + [(team["text"], team["value"]) for team in format_actor_options(teams)]
-
-
-def build_group_actions(group: Group, event: Event, rules: Rule, integration: Integration):
-    status = group.get_status()
-
-    resolve_action = create_issue_action_block(
-        event=event,
-        rules=rules,
-        integration=integration,
-        toggled=GroupStatus.RESOLVED == status,
-        action=ACTION_TYPE.RESOLVE,
-        action_title=IssueConstants.RESOLVE,
-        reverse_action=ACTION_TYPE.UNRESOLVE,
-        reverse_action_title=IssueConstants.UNRESOLVE,
-        # card_kwargs
-        card_title=IssueConstants.RESOLVE,
-        submit_button_title=IssueConstants.RESOLVE,
-        input_id=IssueConstants.RESOLVE_INPUT_ID,
-        choices=IssueConstants.RESOLVE_INPUT_CHOICES,
-    )
-
-    ignore_action = create_issue_action_block(
-        event=event,
-        rules=rules,
-        integration=integration,
-        toggled=GroupStatus.IGNORED == status,
-        action=ACTION_TYPE.IGNORE,
-        action_title=IssueConstants.IGNORE,
-        reverse_action=ACTION_TYPE.UNRESOLVE,
-        reverse_action_title=IssueConstants.STOP_IGNORING,
-        # card_kwargs
-        card_title=IssueConstants.IGNORE_INPUT_TITLE,
-        submit_button_title=IssueConstants.IGNORE,
-        input_id=IssueConstants.IGNORE_INPUT_ID,
-        choices=IssueConstants.IGNORE_INPUT_CHOICES,
-    )
-
-    teams_choices = get_teams_choices(group)
-
-    assign_action = create_issue_action_block(
-        event=event,
-        rules=rules,
-        integration=integration,
-        toggled=group.get_assignee(),
-        action=ACTION_TYPE.ASSIGN,
-        action_title=IssueConstants.ASSIGN,
-        reverse_action=ACTION_TYPE.UNASSIGN,
-        reverse_action_title=IssueConstants.UNASSIGN,
-        # card_kwargs
-        card_title=IssueConstants.ASSIGN_INPUT_TITLE,
-        submit_button_title=IssueConstants.ASSIGN,
-        input_id=IssueConstants.ASSIGN_INPUT_ID,
-        choices=teams_choices,
-        default_choice=ME,
-    )
-
-    return create_container_block(
-        create_action_set_block(
-            resolve_action,
-            ignore_action,
-            assign_action,
-        )
-    )
-
-
-def build_assignee_note(group):
-    assignee = group.get_assignee()
-    if assignee:
-        assignee_text = format_actor_option(assignee)["text"]
-
-        return create_text_block(
-            IssueConstants.ASSIGNEE_NOTE.format(assignee=assignee_text),
-            size=TextSize.SMALL,
-        )
-
-
-def build_group_card(group, event, rules, integration):
-    title = build_group_title(group)
-    body = [title]
-
-    desc = build_group_descr(group)
-    if desc:
-        body.append(desc)
-
-    footer = build_group_footer(group, rules, event)
-    body.append(footer)
-
-    assignee_note = build_assignee_note(group)
-    if assignee_note:
-        body.append(assignee_note)
-
-    actions = build_group_actions(group, event, rules, integration)
-    body.append(actions)
-
-    return {
-        "type": "AdaptiveCard",
-        "$schema": "http://adaptivecards.io/schemas/adaptive-card.json",
-        "version": "1.2",
-        "body": body,
-    }
-
-
->>>>>>> bbca0832
 def build_incident_attachment(incident, new_status, metric_value=None):
     data = incident_attachment_info(incident, new_status, metric_value)
 
