from __future__ import annotations

import responses

from sentry.models.auditlogentry import AuditLogEntry
<<<<<<< HEAD
from sentry.region_to_control.producer import (
    MockRegionToControlMessageService,
    region_to_control_message_service,
)
=======
from sentry.models.outbox import OutboxScope, RegionOutbox
>>>>>>> ae5eee53
from sentry.silo.base import SiloMode

__all__ = (
    "TestCase",
    "TransactionTestCase",
    "APITestCase",
    "TwoFactorAPITestCase",
    "AuthProviderTestCase",
    "RuleTestCase",
    "PermissionTestCase",
    "PluginTestCase",
    "CliTestCase",
    "AcceptanceTestCase",
    "IntegrationTestCase",
    "SnubaTestCase",
    "BaseMetricsTestCase",
    "BaseMetricsLayerTestCase",
    "BaseIncidentsTest",
    "IntegrationRepositoryTestCase",
    "ReleaseCommitPatchTest",
    "SetRefsTestCase",
    "OrganizationDashboardWidgetTestCase",
    "SCIMTestCase",
    "SCIMAzureTestCase",
    "MetricsEnhancedPerformanceTestCase",
    "MetricsAPIBaseTestCase",
    "OrganizationMetricMetaIntegrationTestCase",
    "ReplaysAcceptanceTestCase",
    "ReplaysSnubaTestCase",
    "MonitorTestCase",
)
import hashlib
import inspect
import os.path
import time
from contextlib import contextmanager
from datetime import datetime, timedelta
from io import BytesIO
from typing import Dict, List, Optional, Sequence, Union, cast
from unittest import mock
from urllib.parse import urlencode
from uuid import uuid4
from zlib import compress

import pytest
import pytz
import requests
from click.testing import CliRunner
from django.conf import settings
from django.contrib.auth import login
from django.contrib.auth.models import AnonymousUser
from django.core import signing
from django.core.cache import cache
from django.db import DEFAULT_DB_ALIAS, connection, connections
from django.db.migrations.executor import MigrationExecutor
from django.http import HttpRequest
from django.test import TestCase, TransactionTestCase, override_settings
from django.test.utils import CaptureQueriesContext
from django.urls import reverse
from django.utils import timezone
from django.utils.functional import cached_property
from pkg_resources import iter_entry_points
from rest_framework import status
from rest_framework.test import APITestCase as BaseAPITestCase
from sentry_relay.consts import SPAN_STATUS_NAME_TO_CODE
from snuba_sdk import Granularity, Limit, Offset
from snuba_sdk.conditions import BooleanCondition, Condition

from sentry import auth, eventstore
from sentry.auth.authenticators import TotpInterface
from sentry.auth.providers.dummy import DummyProvider
from sentry.auth.providers.saml2.activedirectory.apps import ACTIVE_DIRECTORY_PROVIDER_NAME
from sentry.auth.superuser import COOKIE_DOMAIN as SU_COOKIE_DOMAIN
from sentry.auth.superuser import COOKIE_NAME as SU_COOKIE_NAME
from sentry.auth.superuser import COOKIE_PATH as SU_COOKIE_PATH
from sentry.auth.superuser import COOKIE_SALT as SU_COOKIE_SALT
from sentry.auth.superuser import COOKIE_SECURE as SU_COOKIE_SECURE
from sentry.auth.superuser import ORG_ID as SU_ORG_ID
from sentry.auth.superuser import Superuser
from sentry.event_manager import EventManager
from sentry.eventstream.snuba import SnubaEventStream
from sentry.mail import mail_adapter
from sentry.models import ApiToken
from sentry.models import AuthProvider as AuthProviderModel
from sentry.models import (
    Commit,
    CommitAuthor,
    Dashboard,
    DashboardWidget,
    DashboardWidgetDisplayTypes,
    DashboardWidgetQuery,
    DeletedOrganization,
    Deploy,
    File,
    GroupMeta,
    Identity,
    IdentityProvider,
    IdentityStatus,
    Monitor,
    MonitorType,
    NotificationSetting,
    Organization,
    ProjectOption,
    Release,
    ReleaseCommit,
    Repository,
    ScheduleType,
    UserEmail,
    UserOption,
)
from sentry.notifications.types import NotificationSettingOptionValues, NotificationSettingTypes
from sentry.plugins.base import plugins
from sentry.replays.models import ReplayRecordingSegment
from sentry.search.events.constants import (
    METRIC_FRUSTRATED_TAG_VALUE,
    METRIC_SATISFACTION_TAG_KEY,
    METRIC_SATISFIED_TAG_VALUE,
    METRIC_TOLERATED_TAG_VALUE,
    METRICS_MAP,
)
from sentry.sentry_metrics import indexer
from sentry.sentry_metrics.configuration import UseCaseKey
from sentry.snuba.metrics.datasource import get_series
from sentry.tagstore.snuba import SnubaTagStorage
from sentry.testutils.factories import get_fixture_path
from sentry.testutils.helpers.datetime import before_now, iso_format
from sentry.testutils.helpers.notifications import TEST_ISSUE_OCCURRENCE
from sentry.testutils.helpers.slack import install_slack
from sentry.types.integrations import ExternalProviders
from sentry.types.issues import GroupType
from sentry.utils import json
from sentry.utils.auth import SsoSession
from sentry.utils.json import dumps_htmlsafe
from sentry.utils.pytest.selenium import Browser
from sentry.utils.retries import TimedRetryPolicy
from sentry.utils.samples import load_data
from sentry.utils.snuba import _snuba_pool

from ..snuba.metrics import (
    MetricConditionField,
    MetricField,
    MetricGroupByField,
    MetricOrderByField,
    MetricsQuery,
    get_date_range,
)
from ..snuba.metrics.naming_layer.mri import SessionMRI, TransactionMRI, parse_mri
from . import assert_status_code
from .factories import Factories
from .fixtures import Fixtures
from .helpers import (
    AuthProvider,
    Feature,
    TaskRunner,
    apply_feature_flag_on_cls,
    override_options,
    parse_queries,
)
from .silo import exempt_from_silo_limits
from .skips import requires_snuba

DEFAULT_USER_AGENT = "Mozilla/5.0 (Windows NT 6.1) AppleWebKit/537.36 (KHTML, like Gecko) Chrome/41.0.2228.0 Safari/537.36"

DETECT_TESTCASE_MISUSE = os.environ.get("SENTRY_DETECT_TESTCASE_MISUSE") == "1"
SILENCE_MIXED_TESTCASE_MISUSE = os.environ.get("SENTRY_SILENCE_MIXED_TESTCASE_MISUSE") == "1"

SessionOrTransactionMRI = Union[SessionMRI, TransactionMRI]


class BaseTestCase(Fixtures):
    def assertRequiresAuthentication(self, path, method="GET"):
        resp = getattr(self.client, method.lower())(path)
        assert resp.status_code == 302
        assert resp["Location"].startswith("http://testserver" + reverse("sentry-login"))

    @pytest.fixture(autouse=True)
    def setup_dummy_auth_provider(self):
        auth.register("dummy", DummyProvider)
        self.addCleanup(auth.unregister, "dummy", DummyProvider)

    def tasks(self):
        return TaskRunner()

    @pytest.fixture(autouse=True)
    def polyfill_capture_on_commit_callbacks(self, django_capture_on_commit_callbacks):
        """
        https://pytest-django.readthedocs.io/en/latest/helpers.html#django_capture_on_commit_callbacks

        pytest-django comes with its own polyfill of this Django helper for
        older Django versions, so we're using that.
        """
        self.capture_on_commit_callbacks = django_capture_on_commit_callbacks

    @pytest.fixture(autouse=True)
    def expose_stale_database_reads(self, stale_database_reads):
        self.stale_database_reads = stale_database_reads

    def feature(self, names):
        """
        >>> with self.feature({'feature:name': True})
        >>>     # ...
        """
        return Feature(names)

    def auth_provider(self, name, cls):
        """
        >>> with self.auth_provider('name', Provider)
        >>>     # ...
        """
        return AuthProvider(name, cls)

    def save_session(self):
        self.session.save()
        self.save_cookie(
            name=settings.SESSION_COOKIE_NAME,
            value=self.session.session_key,
            max_age=None,
            path="/",
            domain=settings.SESSION_COOKIE_DOMAIN,
            secure=settings.SESSION_COOKIE_SECURE or None,
            expires=None,
        )

    def save_cookie(self, name, value, **params):
        self.client.cookies[name] = value
        self.client.cookies[name].update({k.replace("_", "-"): v for k, v in params.items()})

    def make_request(self, user=None, auth=None, method=None, is_superuser=False, path="/"):
        request = HttpRequest()
        if method:
            request.method = method
        request.path = path
        request.META["REMOTE_ADDR"] = "127.0.0.1"
        request.META["SERVER_NAME"] = "testserver"
        request.META["SERVER_PORT"] = 80

        # order matters here, session -> user -> other things
        request.session = self.session
        request.auth = auth
        request.user = user or AnonymousUser()
        # must happen after request.user/request.session is populated
        request.superuser = Superuser(request)
        if is_superuser:
            # XXX: this is gross, but its a one off and apis change only once in a great while
            request.superuser.set_logged_in(user)
        request.is_superuser = lambda: request.superuser.is_active
        request.successful_authenticator = None
        return request

    # TODO(dcramer): ideally superuser_sso would be False by default, but that would require
    # a lot of tests changing
    @TimedRetryPolicy.wrap(timeout=5)
    def login_as(
        self, user, organization_id=None, organization_ids=None, superuser=False, superuser_sso=True
    ):
        user.backend = settings.AUTHENTICATION_BACKENDS[0]

        request = self.make_request()
        with exempt_from_silo_limits():
            login(request, user)
        request.user = user

        if organization_ids is None:
            organization_ids = set()
        else:
            organization_ids = set(organization_ids)
        if superuser and superuser_sso is not False:
            if SU_ORG_ID:
                organization_ids.add(SU_ORG_ID)
        if organization_id:
            organization_ids.add(organization_id)

        # TODO(dcramer): ideally this would get abstracted
        if organization_ids:
            for o in organization_ids:
                sso_session = SsoSession.create(o)
                self.session[sso_session.session_key] = sso_session.to_dict()

        # logging in implicitly binds superuser, but for test cases we
        # want that action to be explicit to avoid accidentally testing
        # superuser-only code
        if not superuser:
            # XXX(dcramer): we're calling the internal method to avoid logging
            request.superuser._set_logged_out()
        elif request.user.is_superuser and superuser:
            request.superuser.set_logged_in(request.user)
            # XXX(dcramer): awful hack to ensure future attempts to instantiate
            # the Superuser object are successful
            self.save_cookie(
                name=SU_COOKIE_NAME,
                value=signing.get_cookie_signer(salt=SU_COOKIE_NAME + SU_COOKIE_SALT).sign(
                    request.superuser.token
                ),
                max_age=None,
                path=SU_COOKIE_PATH,
                domain=SU_COOKIE_DOMAIN,
                secure=SU_COOKIE_SECURE or None,
                expires=None,
            )
        # Save the session values.
        self.save_session()

    def load_fixture(self, filepath):
        with open(get_fixture_path(filepath), "rb") as fp:
            return fp.read()

    def _pre_setup(self):
        super()._pre_setup()

        cache.clear()
        ProjectOption.objects.clear_local_cache()
        GroupMeta.objects.clear_local_cache()

    def _post_teardown(self):
        super()._post_teardown()

    def options(self, options):
        """
        A context manager that temporarily sets a global option and reverts
        back to the original value when exiting the context.
        """
        return override_options(options)

    def assert_valid_deleted_log(self, deleted_log, original_object):
        assert deleted_log is not None
        assert original_object.name == deleted_log.name

        assert deleted_log.name == original_object.name
        assert deleted_log.slug == original_object.slug

        if not isinstance(deleted_log, DeletedOrganization):
            assert deleted_log.organization_id == original_object.organization.id
            assert deleted_log.organization_name == original_object.organization.name
            assert deleted_log.organization_slug == original_object.organization.slug

        assert deleted_log.date_created == original_object.date_added
        assert deleted_log.date_deleted >= deleted_log.date_created

    def assertWriteQueries(self, queries, debug=False, *args, **kwargs):
        func = kwargs.pop("func", None)
        using = kwargs.pop("using", DEFAULT_DB_ALIAS)
        conn = connections[using]

        context = _AssertQueriesContext(self, queries, debug, conn)
        if func is None:
            return context

        with context:
            func(*args, **kwargs)

    def get_mock_uuid(self):
        class uuid:
            hex = "abc123"
            bytes = b"\x00\x01\x02"

        return uuid


class _AssertQueriesContext(CaptureQueriesContext):
    def __init__(self, test_case, queries, debug, connection):
        self.test_case = test_case
        self.queries = queries
        self.debug = debug
        super().__init__(connection)

    def __exit__(self, exc_type, exc_value, traceback):
        super().__exit__(exc_type, exc_value, traceback)
        if exc_type is not None:
            return

        parsed_queries = parse_queries(self.captured_queries)

        if self.debug:
            import pprint

            pprint.pprint("====================== Raw Queries ======================")
            pprint.pprint(self.captured_queries)
            pprint.pprint("====================== Table writes ======================")
            pprint.pprint(parsed_queries)

        for table, num in parsed_queries.items():
            expected = self.queries.get(table, 0)
            if expected == 0:
                import pprint

                pprint.pprint(
                    "WARNING: no query against %s emitted, add debug=True to see all the queries"
                    % (table)
                )
            else:
                self.test_case.assertTrue(
                    num == expected,
                    "%d write queries expected on `%s`, got %d, add debug=True to see all the queries"
                    % (expected, table, num),
                )

        for table, num in self.queries.items():
            executed = parsed_queries.get(table, None)
            self.test_case.assertFalse(
                executed is None,
                "no query against %s emitted, add debug=True to see all the queries" % (table),
            )


@override_settings(ROOT_URLCONF="sentry.web.urls")
class TestCase(BaseTestCase, TestCase):
    # Ensure that testcases that ask for DB setup actually make use of the
    # DB. If they don't, they're wasting CI time.
    if DETECT_TESTCASE_MISUSE:

        @pytest.fixture(autouse=True, scope="class")
        def _require_db_usage(self, request):
            class State:
                used_db = {}
                base = request.cls

            state = State()

            yield state

            did_not_use = set()
            did_use = set()
            for name, used in state.used_db.items():
                if used:
                    did_use.add(name)
                else:
                    did_not_use.add(name)

            if did_not_use and not did_use:
                pytest.fail(
                    f"none of the test functions in {state.base} used the DB! Use `unittest.TestCase` "
                    f"instead of `sentry.testutils.TestCase` for those kinds of tests."
                )
            elif did_not_use and did_use and not SILENCE_MIXED_TESTCASE_MISUSE:
                pytest.fail(
                    f"Some of the test functions in {state.base} used the DB and some did not! "
                    f"test functions using the db: {did_use}\n"
                    f"Use `unittest.TestCase` instead of `sentry.testutils.TestCase` for the tests not using the db."
                )

        @pytest.fixture(autouse=True, scope="function")
        def _check_function_for_db(self, request, monkeypatch, _require_db_usage):
            from django.db.backends.base.base import BaseDatabaseWrapper

            real_ensure_connection = BaseDatabaseWrapper.ensure_connection

            state = _require_db_usage

            def ensure_connection(*args, **kwargs):
                for info in inspect.stack():
                    frame = info.frame
                    try:
                        first_arg_name = frame.f_code.co_varnames[0]
                        first_arg = frame.f_locals[first_arg_name]
                    except LookupError:
                        continue

                    # make an exact check here for two reasons.  One is that this is
                    # good enough as we do not expect subclasses, secondly however because
                    # it turns out doing an isinstance check on untrusted input can cause
                    # bad things to happen because it's hookable.  In particular this
                    # blows through max recursion limits here if it encounters certain
                    # types of broken lazy proxy objects.
                    if type(first_arg) is state.base and info.function in state.used_db:
                        state.used_db[info.function] = True
                        break

                return real_ensure_connection(*args, **kwargs)

            monkeypatch.setattr(BaseDatabaseWrapper, "ensure_connection", ensure_connection)
            state.used_db[request.function.__name__] = False
            yield


class TransactionTestCase(BaseTestCase, TransactionTestCase):
    pass


class PerformanceIssueTestCase(BaseTestCase):
    def create_performance_issue(self):
        event_data = load_data(
            "transaction-n-plus-one",
            timestamp=before_now(minutes=10),
            fingerprint=[f"{GroupType.PERFORMANCE_N_PLUS_ONE_DB_QUERIES.value}-group1"],
        )
        perf_event_manager = EventManager(event_data)
        perf_event_manager.normalize()
        with override_options(
            {
                "performance.issues.n_plus_one_db.problem-creation": 1.0,
            }
        ), self.feature(
            [
                "projects:performance-suspect-spans-ingestion",
            ]
        ):
            event = perf_event_manager.save(self.project.id)
        return event.for_group(event.groups[0])


class APITestCase(BaseTestCase, BaseAPITestCase):
    """
    Extend APITestCase to inherit access to `client`, an object with methods
    that simulate API calls to Sentry, and the helper `get_response`, which
    combines and simplify a lot of tedious parts of making API calls in tests.
    When creating API tests, use a new class per endpoint-method pair. The class
    must set the string `endpoint`.
    """

    method = "get"

    @property
    def endpoint(self):
        raise NotImplementedError(f"implement for {type(self).__module__}.{type(self).__name__}")

    def get_response(self, *args, **params):
        """
        Simulate an API call to the test case's URI and method.

        :param params:
            Note: These names are intentionally a little funny to prevent name
             collisions with real API arguments.
            * extra_headers: (Optional) Dict mapping keys to values that will be
             passed as request headers.
            * qs_params: (Optional) Dict mapping keys to values that will be
             url-encoded into a API call's query string.
            * raw_data: (Optional) Sometimes we want to precompute the JSON body.
        :returns Response object
        """
        url = reverse(self.endpoint, args=args)
        # In some cases we want to pass querystring params to put/post, handle
        # this here.
        if "qs_params" in params:
            query_string = urlencode(params.pop("qs_params"), doseq=True)
            url = f"{url}?{query_string}"

        headers = params.pop("extra_headers", {})
        raw_data = params.pop("raw_data", None)
        if raw_data and isinstance(raw_data, bytes):
            raw_data = raw_data.decode("utf-8")
        if raw_data and isinstance(raw_data, str):
            raw_data = json.loads(raw_data)
        data = raw_data or params
        method = params.pop("method", self.method).lower()

        return getattr(self.client, method)(url, format="json", data=data, **headers)

    def get_success_response(self, *args, **params):
        """
        Call `get_response` (see above) and assert the response's status code.

        :param params:
            * status_code: (Optional) Assert that the response's status code is
            a specific code. Omit to assert any successful status_code.
        :returns Response object
        """
        status_code = params.pop("status_code", None)

        if status_code and status_code >= 400:
            raise Exception("status_code must be < 400")

        method = params.pop("method", self.method).lower()

        response = self.get_response(*args, method=method, **params)

        if status_code:
            assert_status_code(response, status_code)
        elif method == "get":
            assert_status_code(response, status.HTTP_200_OK)
        # TODO(mgaeta): Add the other methods.
        # elif method == "post":
        #     assert_status_code(response, status.HTTP_201_CREATED)
        elif method == "put":
            assert_status_code(response, status.HTTP_200_OK)
        elif method == "delete":
            assert_status_code(response, status.HTTP_204_NO_CONTENT)
        else:
            # TODO(mgaeta): Add other methods.
            assert_status_code(response, 200, 300)

        return response

    def get_error_response(self, *args, **params):
        """
        Call `get_response` (see above) and assert that the response's status
        code is an error code. Basically it's syntactic sugar.

        :param params:
            * status_code: (Optional) Assert that the response's status code is
            a specific error code. Omit to assert any error status_code.
        :returns Response object
        """
        status_code = params.pop("status_code", None)

        if status_code and status_code < 400:
            raise Exception("status_code must be >= 400 (an error status code)")

        response = self.get_response(*args, **params)

        if status_code:
            assert_status_code(response, status_code)
        else:
            assert_status_code(response, 400, 600)

        return response

    def get_cursor_headers(self, response):
        return [
            link["cursor"]
            for link in requests.utils.parse_header_links(
                response.get("link").rstrip(">").replace(">,<", ",<")
            )
        ]

    def assert_audit_log_created(self, user, event, target_object_id, organization, data=None):
        if data is None:
            data = mock.ANY

        if SiloMode.get_current_mode() == SiloMode.REGION:
<<<<<<< HEAD
            cast(
                MockRegionToControlMessageService, region_to_control_message_service
            ).mock.write_region_to_control_message.assert_called_with(
                dict(
                    user_ip_event=None,
                    audit_log_event=dict(
                        # user_id=user.id,
                        organization_id=organization.id,
                        time_of_creation=mock.ANY,
                        event_id=event,
                        actor_label=user.email,
                        actor_user_id=user.id,
                        ip_address="127.0.0.1",
                        target_object_id=target_object_id,
                        data=data,
                    ),
                ),
                True,
            )
        else:
            query = AuditLogEntry.objects.filter(organization=organization, event=event)
=======
            with exempt_from_silo_limits():
                RegionOutbox.for_shard(
                    shard_scope=OutboxScope.AUDIT_LOG_SCOPE, shard_identifier=organization.id
                ).drain_shard()

        with exempt_from_silo_limits():
            query = AuditLogEntry.objects.filter(
                organization=organization,
                event=event,
                target_object=target_object_id,
                actor_id=user.id,
            )
>>>>>>> ae5eee53
            assert query.exists()
            entry = query.get()
            assert data == entry.data


class TwoFactorAPITestCase(APITestCase):
    @cached_property
    def path_2fa(self):
        return reverse("sentry-account-settings-security")

    def enable_org_2fa(self, organization):
        organization.flags.require_2fa = True
        organization.save()

    def api_enable_org_2fa(self, organization, user):
        self.login_as(user)
        url = reverse(
            "sentry-api-0-organization-details", kwargs={"organization_slug": organization.slug}
        )
        return self.client.put(url, data={"require2FA": True})

    def api_disable_org_2fa(self, organization, user):
        url = reverse(
            "sentry-api-0-organization-details", kwargs={"organization_slug": organization.slug}
        )
        return self.client.put(url, data={"require2FA": False})

    def assert_can_enable_org_2fa(self, organization, user, status_code=200):
        self.__helper_enable_organization_2fa(organization, user, status_code)

    def assert_cannot_enable_org_2fa(self, organization, user, status_code, err_msg=None):
        self.__helper_enable_organization_2fa(organization, user, status_code, err_msg)

    def __helper_enable_organization_2fa(self, organization, user, status_code, err_msg=None):
        response = self.api_enable_org_2fa(organization, user)
        assert response.status_code == status_code
        if err_msg:
            assert err_msg.encode("utf-8") in response.content
        organization = Organization.objects.get(id=organization.id)

        if 200 <= status_code < 300:
            assert organization.flags.require_2fa
        else:
            assert not organization.flags.require_2fa

    def add_2fa_users_to_org(self, organization, num_of_users=10, num_with_2fa=5):
        non_compliant_members = []
        for num in range(0, num_of_users):
            user = self.create_user("foo_%s@example.com" % num)
            self.create_member(organization=organization, user=user)
            if num_with_2fa:
                TotpInterface().enroll(user)
                num_with_2fa -= 1
            else:
                non_compliant_members.append(user.email)
        return non_compliant_members


class AuthProviderTestCase(TestCase):
    provider = DummyProvider
    provider_name = "dummy"

    def setUp(self):
        super().setUp()
        # TestCase automatically sets up dummy provider
        if self.provider_name != "dummy" or self.provider != DummyProvider:
            auth.register(self.provider_name, self.provider)
            self.addCleanup(auth.unregister, self.provider_name, self.provider)


class RuleTestCase(TestCase):
    @property
    def rule_cls(self):
        raise NotImplementedError(f"implement for {type(self).__module__}.{type(self).__name__}")

    def get_event(self):
        return self.event

    def get_rule(self, **kwargs):
        kwargs.setdefault("project", self.project)
        kwargs.setdefault("data", {})
        return self.rule_cls(**kwargs)

    def get_state(self, **kwargs):
        from sentry.rules import EventState

        kwargs.setdefault("is_new", True)
        kwargs.setdefault("is_regression", True)
        kwargs.setdefault("is_new_group_environment", True)
        kwargs.setdefault("has_reappeared", True)
        return EventState(**kwargs)

    def assertPasses(self, rule, event=None, **kwargs):
        if event is None:
            event = self.event
        state = self.get_state(**kwargs)
        assert rule.passes(event, state) is True

    def assertDoesNotPass(self, rule, event=None, **kwargs):
        if event is None:
            event = self.event
        state = self.get_state(**kwargs)
        assert rule.passes(event, state) is False


class PermissionTestCase(TestCase):
    def setUp(self):
        super().setUp()
        self.owner = self.create_user(is_superuser=False)
        self.organization = self.create_organization(
            owner=self.owner, flags=0  # disable default allow_joinleave access
        )
        self.team = self.create_team(organization=self.organization)

    def assert_can_access(self, user, path, method="GET", **kwargs):
        self.login_as(user, superuser=user.is_superuser)
        resp = getattr(self.client, method.lower())(path, **kwargs)
        assert resp.status_code >= 200 and resp.status_code < 300
        return resp

    def assert_cannot_access(self, user, path, method="GET", **kwargs):
        self.login_as(user, superuser=user.is_superuser)
        resp = getattr(self.client, method.lower())(path, **kwargs)
        assert resp.status_code >= 300

    def assert_member_can_access(self, path, **kwargs):
        return self.assert_role_can_access(path, "member", **kwargs)

    def assert_teamless_member_can_access(self, path, **kwargs):
        user = self.create_user(is_superuser=False)
        self.create_member(user=user, organization=self.organization, role="member", teams=[])

        self.assert_can_access(user, path, **kwargs)

    def assert_member_cannot_access(self, path, **kwargs):
        return self.assert_role_cannot_access(path, "member", **kwargs)

    def assert_manager_cannot_access(self, path, **kwargs):
        return self.assert_role_cannot_access(path, "manager", **kwargs)

    def assert_teamless_member_cannot_access(self, path, **kwargs):
        user = self.create_user(is_superuser=False)
        self.create_member(user=user, organization=self.organization, role="member", teams=[])

        self.assert_cannot_access(user, path, **kwargs)

    def assert_team_admin_can_access(self, path, **kwargs):
        return self.assert_role_can_access(path, "admin", **kwargs)

    def assert_teamless_admin_can_access(self, path, **kwargs):
        user = self.create_user(is_superuser=False)
        self.create_member(user=user, organization=self.organization, role="admin", teams=[])

        self.assert_can_access(user, path, **kwargs)

    def assert_team_admin_cannot_access(self, path, **kwargs):
        return self.assert_role_cannot_access(path, "admin", **kwargs)

    def assert_teamless_admin_cannot_access(self, path, **kwargs):
        user = self.create_user(is_superuser=False)
        self.create_member(user=user, organization=self.organization, role="admin", teams=[])

        self.assert_cannot_access(user, path, **kwargs)

    def assert_team_owner_can_access(self, path, **kwargs):
        return self.assert_role_can_access(path, "owner", **kwargs)

    def assert_owner_can_access(self, path, **kwargs):
        return self.assert_role_can_access(path, "owner", **kwargs)

    def assert_owner_cannot_access(self, path, **kwargs):
        return self.assert_role_cannot_access(path, "owner", **kwargs)

    def assert_non_member_cannot_access(self, path, **kwargs):
        user = self.create_user(is_superuser=False)
        self.assert_cannot_access(user, path, **kwargs)

    def assert_role_can_access(self, path, role, **kwargs):
        user = self.create_user(is_superuser=False)
        self.create_member(user=user, organization=self.organization, role=role, teams=[self.team])

        return self.assert_can_access(user, path, **kwargs)

    def assert_role_cannot_access(self, path, role, **kwargs):
        user = self.create_user(is_superuser=False)
        self.create_member(user=user, organization=self.organization, role=role, teams=[self.team])

        self.assert_cannot_access(user, path, **kwargs)


class PluginTestCase(TestCase):
    @property
    def plugin(self):
        raise NotImplementedError(f"implement for {type(self).__module__}.{type(self).__name__}")

    def setUp(self):
        super().setUp()

        # Old plugins, plugin is a class, new plugins, it's an instance
        # New plugins don't need to be registered
        if inspect.isclass(self.plugin):
            plugins.register(self.plugin)
            self.addCleanup(plugins.unregister, self.plugin)

    def assertAppInstalled(self, name, path):
        for ep in iter_entry_points("sentry.apps"):
            if ep.name == name:
                ep_path = ep.module_name
                if ep_path == path:
                    return
                self.fail(
                    "Found app in entry_points, but wrong class. Got %r, expected %r"
                    % (ep_path, path)
                )
        self.fail(f"Missing app from entry_points: {name!r}")

    def assertPluginInstalled(self, name, plugin):
        path = type(plugin).__module__ + ":" + type(plugin).__name__
        for ep in iter_entry_points("sentry.plugins"):
            if ep.name == name:
                ep_path = ep.module_name + ":" + ".".join(ep.attrs)
                if ep_path == path:
                    return
                self.fail(
                    "Found plugin in entry_points, but wrong class. Got %r, expected %r"
                    % (ep_path, path)
                )
        self.fail(f"Missing plugin from entry_points: {name!r}")


class CliTestCase(TestCase):
    @cached_property
    def runner(self) -> CliRunner:
        return CliRunner()

    @property
    def command(self):
        raise NotImplementedError(f"implement for {type(self).__module__}.{type(self).__name__}")

    default_args = []

    def invoke(self, *args, **kwargs):
        args += tuple(self.default_args)
        return self.runner.invoke(self.command, args, obj={}, **kwargs)


@pytest.mark.usefixtures("browser")
class AcceptanceTestCase(TransactionTestCase):
    browser: Browser

    @pytest.fixture(autouse=True)
    def _setup_today(self):
        with mock.patch(
            "django.utils.timezone.now",
            return_value=(datetime(2013, 5, 18, 15, 13, 58, 132928, tzinfo=timezone.utc)),
        ):
            yield

    def wait_for_loading(self):
        # NOTE: [data-test-id="loading-placeholder"] is not used here as
        # some dashboards have placeholders that never complete.
        self.browser.wait_until_not('[data-test-id="events-request-loading"]')
        self.browser.wait_until_not('[data-test-id="loading-indicator"]')
        self.browser.wait_until_not(".loading")

    def tearDown(self):
        # Avoid tests finishing before their API calls have finished.
        # NOTE: This is not fool-proof, it requires loading indicators to be
        # used when API requests are made.
        self.wait_for_loading()
        super().tearDown()

    def save_cookie(self, name, value, **params):
        self.browser.save_cookie(name=name, value=value, **params)

    def save_session(self):
        self.session.save()
        self.save_cookie(name=settings.SESSION_COOKIE_NAME, value=self.session.session_key)
        # Forward session cookie to django client.
        self.client.cookies[settings.SESSION_COOKIE_NAME] = self.session.session_key

    def dismiss_assistant(self, which=None):
        if which is None:
            which = ("issue", "issue_stream")
        if isinstance(which, str):
            which = [which]

        for item in which:
            res = self.client.put(
                "/api/0/assistant/",
                content_type="application/json",
                data=json.dumps({"guide": item, "status": "viewed", "useful": True}),
            )
            assert res.status_code == 201, res.content


class IntegrationTestCase(TestCase):
    @property
    def provider(self):
        raise NotImplementedError(f"implement for {type(self).__module__}.{type(self).__name__}")

    def setUp(self):
        from sentry.integrations.pipeline import IntegrationPipeline

        super().setUp()

        self.organization = self.create_organization(name="foo", owner=self.user)
        self.login_as(self.user)
        self.request = self.make_request(self.user)
        # XXX(dcramer): this is a bit of a hack, but it helps contain this test
        self.pipeline = IntegrationPipeline(
            request=self.request, organization=self.organization, provider_key=self.provider.key
        )

        self.init_path = reverse(
            "sentry-organization-integrations-setup",
            kwargs={"organization_slug": self.organization.slug, "provider_id": self.provider.key},
        )

        self.setup_path = reverse(
            "sentry-extension-setup", kwargs={"provider_id": self.provider.key}
        )
        self.configure_path = f"/extensions/{self.provider.key}/configure/"

        self.pipeline.initialize()
        self.save_session()

    def assertDialogSuccess(self, resp):
        assert b'window.opener.postMessage({"success":true' in resp.content


@pytest.mark.snuba
@requires_snuba
class SnubaTestCase(BaseTestCase):
    """
    Mixin for enabling test case classes to talk to snuba
    Useful when you are working on acceptance tests or integration
    tests that require snuba.
    """

    def setUp(self):
        super().setUp()
        self.init_snuba()

    @pytest.fixture(autouse=True)
    def initialize(self, reset_snuba, call_snuba):
        self.call_snuba = call_snuba

    @contextmanager
    def disable_snuba_query_cache(self):
        self.snuba_update_config({"use_readthrough_query_cache": 0, "use_cache": 0})
        yield
        self.snuba_update_config({"use_readthrough_query_cache": None, "use_cache": None})

    @classmethod
    def snuba_get_config(cls):
        return _snuba_pool.request("GET", "/config.json").data

    @classmethod
    def snuba_update_config(cls, config_vals):
        return _snuba_pool.request("POST", "/config.json", body=json.dumps(config_vals))

    def init_snuba(self):
        self.snuba_eventstream = SnubaEventStream()
        self.snuba_tagstore = SnubaTagStorage()

    def store_event(self, *args, **kwargs):
        """
        Simulates storing an event for testing.

        To set event title:
        - use "message": "{title}" field for errors
        - use "transaction": "{title}" field for transactions
        More info on event payloads: https://develop.sentry.dev/sdk/event-payloads/
        """
        with mock.patch("sentry.eventstream.insert", self.snuba_eventstream.insert):
            stored_event = Factories.store_event(*args, **kwargs)

            # Error groups
            stored_group = stored_event.group
            if stored_group is not None:
                self.store_group(stored_group)

            # Performance groups
            stored_groups = stored_event.groups
            if stored_groups is not None:
                for group in stored_groups:
                    self.store_group(group)
            return stored_event

    def wait_for_event_count(self, project_id, total, attempts=2):
        """
        Wait until the event count reaches the provided value or until attempts is reached.

        Useful when you're storing several events and need to ensure that snuba/clickhouse
        state has settled.
        """
        # Verify that events have settled in snuba's storage.
        # While snuba is synchronous, clickhouse isn't entirely synchronous.
        attempt = 0
        snuba_filter = eventstore.Filter(project_ids=[project_id])
        last_events_seen = 0

        while attempt < attempts:
            events = eventstore.get_events(snuba_filter)
            last_events_seen = len(events)
            if len(events) >= total:
                break
            attempt += 1
            time.sleep(0.05)
        if attempt == attempts:
            assert (
                False
            ), f"Could not ensure that {total} event(s) were persisted within {attempt} attempt(s). Event count is instead currently {last_events_seen}."

    def bulk_store_sessions(self, sessions):
        assert (
            requests.post(
                settings.SENTRY_SNUBA + "/tests/entities/sessions/insert", data=json.dumps(sessions)
            ).status_code
            == 200
        )

    def build_session(self, **kwargs):
        session = {
            "session_id": str(uuid4()),
            "distinct_id": str(uuid4()),
            "status": "ok",
            "seq": 0,
            "retention_days": 90,
            "duration": 60.0,
            "errors": 0,
            "started": time.time() // 60 * 60,
            "received": time.time(),
        }
        # Support both passing the values for these field directly, and the full objects
        translators = [
            ("release", "version", "release"),
            ("environment", "name", "environment"),
            ("project_id", "id", "project"),
            ("org_id", "id", "organization"),
        ]
        for key, attr, default_attr in translators:
            if key not in kwargs:
                kwargs[key] = getattr(self, default_attr)
            val = kwargs[key]
            kwargs[key] = getattr(val, attr, val)
        session.update(kwargs)
        return session

    def store_session(self, session):
        self.bulk_store_sessions([session])

    def store_group(self, group):
        data = [self.__wrap_group(group)]
        assert (
            requests.post(
                settings.SENTRY_SNUBA + "/tests/entities/groupedmessage/insert",
                data=json.dumps(data),
            ).status_code
            == 200
        )

    def store_outcome(self, group):
        data = [self.__wrap_group(group)]
        assert (
            requests.post(
                settings.SENTRY_SNUBA + "/tests/entities/outcomes/insert", data=json.dumps(data)
            ).status_code
            == 200
        )

    def to_snuba_time_format(self, datetime_value):
        date_format = "%Y-%m-%d %H:%M:%S%z"
        return datetime_value.strftime(date_format)

    def __wrap_group(self, group):
        return {
            "event": "change",
            "kind": "insert",
            "table": "sentry_groupedmessage",
            "columnnames": [
                "id",
                "logger",
                "level",
                "message",
                "status",
                "times_seen",
                "last_seen",
                "first_seen",
                "data",
                "score",
                "project_id",
                "time_spent_total",
                "time_spent_count",
                "resolved_at",
                "active_at",
                "is_public",
                "platform",
                "num_comments",
                "first_release_id",
                "short_id",
            ],
            "columnvalues": [
                group.id,
                group.logger,
                group.level,
                group.message,
                group.status,
                group.times_seen,
                self.to_snuba_time_format(group.last_seen),
                self.to_snuba_time_format(group.first_seen),
                group.data,
                group.score,
                group.project.id,
                group.time_spent_total,
                group.time_spent_count,
                group.resolved_at,
                self.to_snuba_time_format(group.active_at),
                group.is_public,
                group.platform,
                group.num_comments,
                group.first_release.id if group.first_release else None,
                group.short_id,
            ],
        }

    def snuba_insert(self, events):
        "Write a (wrapped) event (or events) to Snuba."

        if not isinstance(events, list):
            events = [events]

        assert (
            requests.post(
                settings.SENTRY_SNUBA + "/tests/entities/events/insert", data=json.dumps(events)
            ).status_code
            == 200
        )


class BaseMetricsTestCase(SnubaTestCase):
    snuba_endpoint = "/tests/entities/{entity}/insert"

    def store_session(self, session):
        """Mimic relays behavior of always emitting a metric for a started session,
        and emitting an additional one if the session is fatal
        https://github.com/getsentry/relay/blob/e3c064e213281c36bde5d2b6f3032c6d36e22520/relay-server/src/actors/envelopes.rs#L357
        """
        user = session.get("distinct_id")
        org_id = session["org_id"]
        project_id = session["project_id"]
        base_tags = {}
        if session.get("release") is not None:
            base_tags["release"] = session["release"]
        if session.get("environment") is not None:
            base_tags["environment"] = session["environment"]
        if session.get("abnormal_mechanism") is not None:
            base_tags["abnormal_mechanism"] = session["abnormal_mechanism"]

        # This check is not yet reflected in relay, see https://getsentry.atlassian.net/browse/INGEST-464
        user_is_nil = user is None or user == "00000000-0000-0000-0000-000000000000"

        def push(type, mri: str, tags, value):
            self.store_metric(
                org_id,
                project_id,
                type,
                mri,
                {**tags, **base_tags},
                session["started"],
                value,
                use_case_id=UseCaseKey.RELEASE_HEALTH,
            )

        # seq=0 is equivalent to relay's session.init, init=True is transformed
        # to seq=0 in Relay.
        if session["seq"] == 0:  # init
            push("counter", SessionMRI.SESSION.value, {"session.status": "init"}, +1)

        status = session["status"]

        # Mark the session as errored, which includes fatal sessions.
        if session.get("errors", 0) > 0 or status not in ("ok", "exited"):
            push("set", SessionMRI.ERROR.value, {}, session["session_id"])
            if not user_is_nil:
                push("set", SessionMRI.USER.value, {"session.status": "errored"}, user)
        elif not user_is_nil:
            push("set", SessionMRI.USER.value, {}, user)

        if status in ("abnormal", "crashed"):  # fatal
            push("counter", SessionMRI.SESSION.value, {"session.status": status}, +1)
            if not user_is_nil:
                push("set", SessionMRI.USER.value, {"session.status": status}, user)

        if status == "exited":
            if session["duration"] is not None:
                push(
                    "distribution",
                    SessionMRI.RAW_DURATION.value,
                    {"session.status": status},
                    session["duration"],
                )

    def bulk_store_sessions(self, sessions):
        for session in sessions:
            self.store_session(session)

    @classmethod
    def store_metric(
        cls,
        org_id: int,
        project_id: int,
        type: str,
        name: str,
        tags: Dict[str, str],
        timestamp: int | float,
        value,
        use_case_id: UseCaseKey,
    ):
        mapping_meta = {}

        def metric_id(key: str):
            assert isinstance(key, str)
            res = indexer.record(use_case_id=use_case_id, org_id=org_id, string=key)
            assert res is not None, key
            mapping_meta[str(res)] = key
            return res

        def tag_key(name):
            assert isinstance(name, str)
            res = indexer.record(use_case_id=use_case_id, org_id=org_id, string=name)
            assert res is not None, name
            mapping_meta[str(res)] = name
            return res

        def tag_value(name):
            assert isinstance(name, str)
            res = indexer.record(use_case_id=use_case_id, org_id=org_id, string=name)
            assert res is not None, name
            mapping_meta[str(res)] = name
            return res

        assert not isinstance(value, list)

        if type == "set":
            # Relay uses a different hashing algorithm, but that's ok
            value = [int.from_bytes(hashlib.md5(str(value).encode()).digest()[:8], "big")]
        elif type == "distribution":
            value = [value]

        msg = {
            "org_id": org_id,
            "project_id": project_id,
            "metric_id": metric_id(name),
            "timestamp": timestamp,
            "tags": {tag_key(key): tag_value(value) for key, value in tags.items()},
            "type": {"counter": "c", "set": "s", "distribution": "d"}[type],
            "value": value,
            "retention_days": 90,
            "use_case_id": use_case_id,
        }

        msg["mapping_meta"] = {}
        msg["mapping_meta"][msg["type"]] = mapping_meta

        if use_case_id == UseCaseKey.PERFORMANCE:
            entity = f"generic_metrics_{type}s"
        else:
            entity = f"metrics_{type}s"

        cls._send_buckets([msg], entity)

    @classmethod
    def _send_buckets(cls, buckets, entity):
        # XXX(markus): do not use this method in your tests, use store_metric
        # instead. we need to be able to make changes to the indexer's output
        # protocol without having to update a million tests
        assert (
            requests.post(
                settings.SENTRY_SNUBA + cls.snuba_endpoint.format(entity=entity),
                data=json.dumps(buckets),
            ).status_code
            == 200
        )


class BaseMetricsLayerTestCase(BaseMetricsTestCase):
    ENTITY_SHORTHANDS = {
        "c": "counter",
        "s": "set",
        "d": "distribution",
        "g": "gauge",
    }
    # In order to avoid complexity and edge cases while working on tests, all children of this class should use
    # this mocked time, except in case in which a specific time is required. This is suggested because working
    # with time ranges in metrics is very error-prone and requires an in-depth knowledge of the underlying
    # implementation.
    #
    # This time has been specifically chosen to be 10:00:00 so that all tests will automatically have the data inserted
    # and queried with automatically inferred timestamps (e.g., usage of - 1 second, get_date_range()...) without
    # incurring into problems.
    MOCK_DATETIME = (timezone.now() - timedelta(days=1)).replace(
        hour=10, minute=0, second=0, microsecond=0
    )

    @property
    def now(self):
        """
        Returns the current time instance that will be used throughout the tests of the metrics layer.

        This method has to be implemented in all the children classes because it serves as a way to standardize
        access to time.
        """
        raise NotImplementedError

    def _extract_entity_from_mri(self, mri_string: str) -> Optional[str]:
        """
        Extracts the entity name from the MRI given a map of shorthands used to represent that entity in the MRI.
        """
        if (parsed_mri := parse_mri(mri_string)) is not None:
            return self.ENTITY_SHORTHANDS[parsed_mri.entity]

    def _store_metric(
        self,
        name: str,
        tags: Dict[str, str],
        value: int,
        use_case_id: UseCaseKey,
        type: Optional[str] = None,
        org_id: Optional[int] = None,
        project_id: Optional[int] = None,
        days_before_now: int = 0,
        hours_before_now: int = 0,
        minutes_before_now: int = 0,
        seconds_before_now: int = 0,
    ):
        # We subtract one second in order to account for right non-inclusivity in the query. If we wouldn't do this
        # some data won't be returned (this applies only if we use self.now() in the "end" bound of the query).
        #
        # Use SENTRY_SNUBA_INFO=true while running queries in tests to know more about how data is actually queried
        # at the clickhouse level.
        #
        # The solution proposed aims at solving the problem of flaky tests that occurred during CI at specific times.
        self.store_metric(
            org_id=self.organization.id if org_id is None else org_id,
            project_id=self.project.id if project_id is None else project_id,
            type=self._extract_entity_from_mri(name) if type is None else type,
            name=name,
            tags=tags,
            timestamp=(
                self.adjust_timestamp(
                    self.now
                    - timedelta(
                        days=days_before_now,
                        hours=hours_before_now,
                        minutes=minutes_before_now,
                        seconds=seconds_before_now,
                    )
                )
            ).timestamp(),
            value=value,
            use_case_id=use_case_id,
        )

    @staticmethod
    def adjust_timestamp(time: datetime) -> datetime:
        # We subtract 1 second -(+1) in order to account for right non-inclusivity in the queries.
        #
        # E.g.: if we save at 10:00:00, and we have as "end" of the query that time, we must store our
        # value with a timestamp less than 10:00:00 so that irrespectively of the bucket we will have
        # the value in the query result set. This is because when we save 10:00:00 - 1 second in the db it
        # will be saved under different granularities as (09:59:59, 09:59:00, 09:00:00) and these are the
        # actual timestamps that will be compared to the bounds "start" and "end".
        # Supposing we store 09:59:59, and we have "start"=09:00:00 and "end"=10:00:00, and we want to query
        # by granularity (60 = minutes) then we look at entries with timestamp = 09:59:00 which is
        # >= "start" and < "end" thus all these records will be returned.
        # Of course this - 1 second "trick" is just to abstract away this complexity, but it can also be
        # avoided by being more mindful when it comes to using the "end" bound, however because we would
        # like our tests to be deterministic we would like to settle on this approach. This - 1 can also
        # be avoided by choosing specific frozen times depending on granularities and stored data but
        # as previously mentioned we would like to standardize the time we choose unless there are specific
        # cases.
        #
        # This solution helps to abstract away this edge case but one needs to be careful to not use it with times
        # between XX:00:00:000000 and XX:00:999999 because this will result in a time like (XX)-1:AA:BBBBBB which
        # will mess up with the get_date_range function.
        # E.g.: if we have time 10:00:00:567894 and we have statsPeriod = 1h and the interval=1h this will result in the
        # interval being from 10:00:00:000000 to 11:00:00:000000 but the data being saved will be saved with date
        # 09:59:59:567894 thus being outside the query range.
        #
        # All of these considerations must be done only if using directly the time managed by this abstraction, an
        # alternative solution would be to avoid it at all, but for standardization purposes we would prefer to keep
        # using it.
        return time - timedelta(seconds=1)

    def store_performance_metric(
        self,
        name: str,
        tags: Dict[str, str],
        value: int,
        type: Optional[str] = None,
        org_id: Optional[int] = None,
        project_id: Optional[int] = None,
        days_before_now: int = 0,
        hours_before_now: int = 0,
        minutes_before_now: int = 0,
        seconds_before_now: int = 0,
    ):
        self._store_metric(
            type=type,
            name=name,
            tags=tags,
            value=value,
            org_id=org_id,
            project_id=project_id,
            use_case_id=UseCaseKey.PERFORMANCE,
            days_before_now=days_before_now,
            hours_before_now=hours_before_now,
            minutes_before_now=minutes_before_now,
            seconds_before_now=seconds_before_now,
        )

    def store_release_health_metric(
        self,
        name: str,
        tags: Dict[str, str],
        value: int,
        type: Optional[str] = None,
        org_id: Optional[int] = None,
        project_id: Optional[int] = None,
        days_before_now: int = 0,
        hours_before_now: int = 0,
        minutes_before_now: int = 0,
        seconds_before_now: int = 0,
    ):
        self._store_metric(
            type=type,
            name=name,
            tags=tags,
            value=value,
            org_id=org_id,
            project_id=project_id,
            use_case_id=UseCaseKey.RELEASE_HEALTH,
            days_before_now=days_before_now,
            hours_before_now=hours_before_now,
            minutes_before_now=minutes_before_now,
            seconds_before_now=seconds_before_now,
        )

    def build_metrics_query(
        self,
        select: Sequence[MetricField],
        project_ids: Sequence[int] = None,
        where: Optional[Sequence[Union[BooleanCondition, Condition, MetricConditionField]]] = None,
        groupby: Optional[Sequence[MetricGroupByField]] = None,
        orderby: Optional[Sequence[MetricOrderByField]] = None,
        limit: Optional[Limit] = None,
        offset: Optional[Offset] = None,
        include_totals: bool = True,
        include_series: bool = True,
        before_now: str = None,
        granularity: str = None,
    ):
        # TODO: fix this method which gets the range after now instead of before now.
        (start, end, granularity_in_seconds) = get_date_range(
            {"statsPeriod": before_now, "interval": granularity}
        )

        return MetricsQuery(
            org_id=self.organization.id,
            project_ids=[self.project.id] + (project_ids if project_ids is not None else []),
            select=select,
            start=start,
            end=end,
            granularity=Granularity(granularity=granularity_in_seconds),
            where=where,
            groupby=groupby,
            orderby=orderby,
            limit=limit,
            offset=offset,
            include_totals=include_totals,
            include_series=include_series,
        )


class MetricsEnhancedPerformanceTestCase(BaseMetricsLayerTestCase, TestCase):
    TYPE_MAP = {
        "metrics_distributions": "distribution",
        "metrics_sets": "set",
        "metrics_counters": "counter",
    }
    ENTITY_MAP = {
        "transaction.duration": "metrics_distributions",
        "measurements.lcp": "metrics_distributions",
        "measurements.fp": "metrics_distributions",
        "measurements.fcp": "metrics_distributions",
        "measurements.fid": "metrics_distributions",
        "measurements.cls": "metrics_distributions",
        "measurements.frames_frozen_rate": "metrics_distributions",
        "spans.http": "metrics_distributions",
        "user": "metrics_sets",
    }
    METRIC_STRINGS = []
    DEFAULT_METRIC_TIMESTAMP = datetime(2015, 1, 1, 10, 15, 0, tzinfo=timezone.utc)

    def setUp(self):
        super().setUp()
        self._index_metric_strings()

    def _index_metric_strings(self):
        strings = [
            "transaction",
            "environment",
            "http.status",
            "transaction.status",
            METRIC_TOLERATED_TAG_VALUE,
            METRIC_SATISFIED_TAG_VALUE,
            METRIC_FRUSTRATED_TAG_VALUE,
            METRIC_SATISFACTION_TAG_KEY,
            *self.METRIC_STRINGS,
            *list(SPAN_STATUS_NAME_TO_CODE.keys()),
            *list(METRICS_MAP.values()),
        ]
        org_strings = {self.organization.id: set(strings)}
        indexer.bulk_record(use_case_id=UseCaseKey.PERFORMANCE, org_strings=org_strings)

    def store_transaction_metric(
        self,
        value: List[int] | int,
        metric: str = "transaction.duration",
        internal_metric: Optional[str] = None,
        entity: Optional[str] = None,
        tags: Optional[Dict[str, str]] = None,
        timestamp: Optional[datetime] = None,
        project: Optional[id] = None,
        use_case_id: UseCaseKey = UseCaseKey.PERFORMANCE,
    ):
        internal_metric = METRICS_MAP[metric] if internal_metric is None else internal_metric
        entity = self.ENTITY_MAP[metric] if entity is None else entity
        org_id = self.organization.id

        if tags is None:
            tags = {}

        if timestamp is None:
            metric_timestamp = self.DEFAULT_METRIC_TIMESTAMP.timestamp()
        else:
            metric_timestamp = timestamp.timestamp()

        if project is None:
            project = self.project.id

        if not isinstance(value, list):
            value = [value]
        for subvalue in value:
            self.store_metric(
                org_id,
                project,
                self.TYPE_MAP[entity],
                internal_metric,
                tags,
                metric_timestamp,
                subvalue,
                use_case_id=UseCaseKey.PERFORMANCE,
            )

    def wait_for_metric_count(
        self,
        project,
        total,
        metric="transaction.duration",
        mri=TransactionMRI.DURATION.value,
        attempts=2,
    ):
        attempt = 0
        metrics_query = self.build_metrics_query(
            before_now="1d",
            granularity="1d",
            select=[
                MetricField(
                    op="count",
                    metric_mri=mri,
                ),
            ],
            include_series=False,
        )
        while attempt < attempts:
            data = get_series(
                [project],
                metrics_query=metrics_query,
                use_case_id=UseCaseKey.PERFORMANCE,
            )
            count = data["groups"][0]["totals"][f"count({metric})"]
            if count >= total:
                break
            attempt += 1
            time.sleep(0.05)

        if attempt == attempts:
            assert (
                False
            ), f"Could not ensure that {total} metric(s) were persisted within {attempt} attempt(s)."


class BaseIncidentsTest(SnubaTestCase):
    def create_event(self, timestamp, fingerprint=None, user=None):
        event_id = uuid4().hex
        if fingerprint is None:
            fingerprint = event_id

        data = {
            "event_id": event_id,
            "fingerprint": [fingerprint],
            "timestamp": iso_format(timestamp),
            "type": "error",
            # This is necessary because event type error should not exist without
            # an exception being in the payload
            "exception": [{"type": "Foo"}],
        }
        if user:
            data["user"] = user
        return self.store_event(data=data, project_id=self.project.id)

    @cached_property
    def now(self):
        return timezone.now().replace(minute=0, second=0, microsecond=0)


@pytest.mark.snuba
@requires_snuba
class OutcomesSnubaTest(TestCase):
    def setUp(self):
        super().setUp()
        assert requests.post(settings.SENTRY_SNUBA + "/tests/outcomes/drop").status_code == 200

    def store_outcomes(self, outcome, num_times=1):
        outcomes = []
        for _ in range(num_times):
            outcome_copy = outcome.copy()
            outcome_copy["timestamp"] = outcome_copy["timestamp"].strftime("%Y-%m-%dT%H:%M:%S.%fZ")
            outcomes.append(outcome_copy)

        assert (
            requests.post(
                settings.SENTRY_SNUBA + "/tests/entities/outcomes/insert", data=json.dumps(outcomes)
            ).status_code
            == 200
        )


@pytest.mark.snuba
@requires_snuba
class ReplaysSnubaTestCase(TestCase):
    def setUp(self):
        super().setUp()
        assert requests.post(settings.SENTRY_SNUBA + "/tests/replays/drop").status_code == 200

    def store_replays(self, replay):
        response = requests.post(
            settings.SENTRY_SNUBA + "/tests/entities/replays/insert", json=[replay]
        )
        assert response.status_code == 200


# AcceptanceTestCase and TestCase are mutually exclusive base classses
class ReplaysAcceptanceTestCase(AcceptanceTestCase, SnubaTestCase):
    def setUp(self):
        self.now = datetime.utcnow().replace(tzinfo=pytz.utc)
        super().setUp()
        self.drop_replays()
        patcher = mock.patch("django.utils.timezone.now", return_value=self.now)
        patcher.start()
        self.addCleanup(patcher.stop)

    def drop_replays(self):
        assert requests.post(settings.SENTRY_SNUBA + "/tests/replays/drop").status_code == 200

    def store_replays(self, replays):
        assert (
            len(replays) >= 2
        ), "You need to store at least 2 replay events for the replay to be considered valid"
        response = requests.post(
            settings.SENTRY_SNUBA + "/tests/entities/replays/insert", json=replays
        )
        assert response.status_code == 200

    def store_replay_segments(
        self,
        replay_id: str,
        project_id: str,
        segment_id: int,
        segment,
    ):
        f = File.objects.create(name="rr:{segment_id}", type="replay.recording")
        f.putfile(BytesIO(compress(dumps_htmlsafe(segment).encode())))
        ReplayRecordingSegment.objects.create(
            replay_id=replay_id,
            project_id=project_id,
            segment_id=segment_id,
            file_id=f.id,
        )


class IntegrationRepositoryTestCase(APITestCase):
    def setUp(self):
        super().setUp()
        self.login_as(self.user)

    def add_create_repository_responses(self, repository_config):
        raise NotImplementedError(f"implement for {type(self).__module__}.{type(self).__name__}")

    def create_repository(
        self, repository_config, integration_id, organization_slug=None, add_responses=True
    ):
        if add_responses:
            self.add_create_repository_responses(repository_config)
        if not integration_id:
            data = {"provider": self.provider_name, "identifier": repository_config["id"]}
        else:
            data = {
                "provider": self.provider_name,
                "installation": integration_id,
                "identifier": repository_config["id"],
            }

        response = self.client.post(
            path=reverse(
                "sentry-api-0-organization-repositories",
                args=[organization_slug or self.organization.slug],
            ),
            data=data,
        )
        return response

    def assert_error_message(self, response, error_type, error_message):
        assert response.data["error_type"] == error_type
        assert error_message in response.data["errors"]["__all__"]


class ReleaseCommitPatchTest(APITestCase):
    def setUp(self):
        user = self.create_user(is_staff=False, is_superuser=False)
        self.org = self.create_organization()
        self.org.save()

        team = self.create_team(organization=self.org)
        self.project = self.create_project(name="foo", organization=self.org, teams=[team])

        self.create_member(teams=[team], user=user, organization=self.org)
        self.login_as(user=user)

    @cached_property
    def url(self):
        raise NotImplementedError(f"implement for {type(self).__module__}.{type(self).__name__}")

    def assert_commit(self, commit, repo_id, key, author_id, message):
        assert commit.organization_id == self.org.id
        assert commit.repository_id == repo_id
        assert commit.key == key
        assert commit.author_id == author_id
        assert commit.message == message

    def assert_file_change(self, file_change, type, filename, commit_id):
        assert file_change.type == type
        assert file_change.filename == filename
        assert file_change.commit_id == commit_id


class SetRefsTestCase(APITestCase):
    def setUp(self):
        super().setUp()
        self.user = self.create_user(is_staff=False, is_superuser=False)
        self.org = self.create_organization()

        self.team = self.create_team(organization=self.org)
        self.project = self.create_project(name="foo", organization=self.org, teams=[self.team])
        self.create_member(teams=[self.team], user=self.user, organization=self.org)
        self.login_as(user=self.user)

        self.group = self.create_group(project=self.project)
        self.repo = Repository.objects.create(organization_id=self.org.id, name="test/repo")

    def assert_fetch_commits(self, mock_fetch_commit, prev_release_id, release_id, refs):
        assert len(mock_fetch_commit.method_calls) == 1
        kwargs = mock_fetch_commit.method_calls[0][2]["kwargs"]
        assert kwargs == {
            "prev_release_id": prev_release_id,
            "refs": refs,
            "release_id": release_id,
            "user_id": self.user.id,
        }

    def assert_head_commit(self, head_commit, commit_key, release_id=None):
        assert self.org.id == head_commit.organization_id
        assert self.repo.id == head_commit.repository_id
        if release_id:
            assert release_id == head_commit.release_id
        else:
            assert self.release.id == head_commit.release_id
        self.assert_commit(head_commit.commit, commit_key)

    def assert_commit(self, commit, key):
        assert self.org.id == commit.organization_id
        assert self.repo.id == commit.repository_id
        assert commit.key == key


class OrganizationDashboardWidgetTestCase(APITestCase):
    def setUp(self):
        super().setUp()
        self.login_as(self.user)
        self.dashboard = Dashboard.objects.create(
            title="Dashboard 1", created_by=self.user, organization=self.organization
        )
        self.anon_users_query = {
            "name": "Anonymous Users",
            "fields": ["count()"],
            "aggregates": ["count()"],
            "columns": [],
            "fieldAliases": ["Count Alias"],
            "conditions": "!has:user.email",
        }
        self.known_users_query = {
            "name": "Known Users",
            "fields": ["count_unique(user.email)"],
            "aggregates": ["count_unique(user.email)"],
            "columns": [],
            "fieldAliases": [],
            "conditions": "has:user.email",
        }
        self.geo_errors_query = {
            "name": "Errors by Geo",
            "fields": ["count()", "geo.country_code"],
            "aggregates": ["count()"],
            "columns": ["geo.country_code"],
            "fieldAliases": [],
            "conditions": "has:geo.country_code",
        }

    def do_request(self, method, url, data=None):
        func = getattr(self.client, method)
        return func(url, data=data)

    def assert_widget_queries(self, widget_id, data):
        result_queries = DashboardWidgetQuery.objects.filter(widget_id=widget_id).order_by("order")
        for ds, expected_ds in zip(result_queries, data):
            assert ds.name == expected_ds["name"]
            assert ds.fields == expected_ds["fields"]
            assert ds.conditions == expected_ds["conditions"]

    def assert_widget(self, widget, order, title, display_type, queries=None):
        assert widget.order == order
        assert widget.display_type == display_type
        assert widget.title == title

        if not queries:
            return

        self.assert_widget_queries(widget.id, queries)

    def assert_widget_data(self, data, title, display_type, queries=None):
        assert data["displayType"] == display_type
        assert data["title"] == title

        if not queries:
            return

        self.assert_widget_queries(data["id"], queries)

    def assert_serialized_widget_query(self, data, widget_data_source):
        if "id" in data:
            assert data["id"] == str(widget_data_source.id)
        if "name" in data:
            assert data["name"] == widget_data_source.name
        if "fields" in data:
            assert data["fields"] == widget_data_source.fields
        if "conditions" in data:
            assert data["conditions"] == widget_data_source.conditions
        if "orderby" in data:
            assert data["orderby"] == widget_data_source.orderby
        if "aggregates" in data:
            assert data["aggregates"] == widget_data_source.aggregates
        if "columns" in data:
            assert data["columns"] == widget_data_source.columns
        if "fieldAliases" in data:
            assert data["fieldAliases"] == widget_data_source.field_aliases

    def get_widgets(self, dashboard_id):
        return DashboardWidget.objects.filter(dashboard_id=dashboard_id).order_by("order")

    def assert_serialized_widget(self, data, expected_widget):
        if "id" in data:
            assert data["id"] == str(expected_widget.id)
        if "title" in data:
            assert data["title"] == expected_widget.title
        if "interval" in data:
            assert data["interval"] == expected_widget.interval
        if "limit" in data:
            assert data["limit"] == expected_widget.limit
        if "displayType" in data:
            assert data["displayType"] == DashboardWidgetDisplayTypes.get_type_name(
                expected_widget.display_type
            )
        if "layout" in data:
            assert data["layout"] == expected_widget.detail["layout"]

    def create_user_member_role(self):
        self.user = self.create_user(is_superuser=False)
        self.create_member(
            user=self.user, organization=self.organization, role="member", teams=[self.team]
        )
        self.login_as(self.user)


@pytest.mark.migrations
class TestMigrations(TransactionTestCase):
    """
    From https://www.caktusgroup.com/blog/2016/02/02/writing-unit-tests-django-migrations/

    Note that when running these tests locally you will need to set the `MIGRATIONS_TEST_MIGRATE=1`
    environmental variable for these to pass.
    """

    @property
    def app(self):
        return "sentry"

    @property
    def migrate_from(self):
        raise NotImplementedError(f"implement for {type(self).__module__}.{type(self).__name__}")

    @property
    def migrate_to(self):
        raise NotImplementedError(f"implement for {type(self).__module__}.{type(self).__name__}")

    @property
    def connection(self):
        return "default"

    def setUp(self):
        super().setUp()
        self.setup_initial_state()

        self.migrate_from = [(self.app, self.migrate_from)]
        self.migrate_to = [(self.app, self.migrate_to)]

        connection = connections[self.connection]
        executor = MigrationExecutor(connection)
        matching_migrations = [m for m in executor.loader.applied_migrations if m[0] == self.app]
        if not matching_migrations:
            raise AssertionError(
                "no migrations detected!\n\n"
                "try running this test with `MIGRATIONS_TEST_MIGRATE=1 pytest ...`"
            )
        self.current_migration = [max(matching_migrations)]
        old_apps = executor.loader.project_state(self.migrate_from).apps

        # Reverse to the original migration
        executor.migrate(self.migrate_from)

        self.setup_before_migration(old_apps)

        # Run the migration to test
        executor = MigrationExecutor(connection)
        executor.loader.build_graph()  # reload.
        executor.migrate(self.migrate_to)

        self.apps = executor.loader.project_state(self.migrate_to).apps

    def tearDown(self):
        super().tearDown()
        executor = MigrationExecutor(connection)
        executor.loader.build_graph()  # reload.
        executor.migrate(self.current_migration)

    def setup_initial_state(self):
        # Add code here that will run before we roll back the database to the `migrate_from`
        # migration. This can be useful to allow us to use the various `self.create_*` convenience
        # methods.
        # Any objects created here will need to be converted over to migration models if any further
        # database operations are required.
        pass

    def setup_before_migration(self, apps):
        # Add code here to run after we have rolled the database back to the `migrate_from`
        # migration. This code must use `apps` to create any database models, and not directly
        # access Django models.
        # It's preferable to create models here, when not overly complex to do so.
        pass


class SCIMTestCase(APITestCase):
    def setUp(self, provider="dummy"):
        super().setUp()
        self.auth_provider = AuthProviderModel(organization=self.organization, provider=provider)
        self.auth_provider.enable_scim(self.user)
        self.auth_provider.save()
        self.scim_user = ApiToken.objects.get(token=self.auth_provider.get_scim_token()).user
        self.login_as(user=self.scim_user)


class SCIMAzureTestCase(SCIMTestCase):
    def setUp(self):
        auth.register(ACTIVE_DIRECTORY_PROVIDER_NAME, DummyProvider)
        super().setUp(provider=ACTIVE_DIRECTORY_PROVIDER_NAME)
        self.addCleanup(auth.unregister, ACTIVE_DIRECTORY_PROVIDER_NAME, DummyProvider)


class ActivityTestCase(TestCase):
    def another_user(self, email_string, team=None, alt_email_string=None):
        user = self.create_user(email_string)
        if alt_email_string:
            UserEmail.objects.create(email=alt_email_string, user=user)

            assert UserEmail.objects.filter(user=user, email=alt_email_string).update(
                is_verified=True
            )

        assert UserEmail.objects.filter(user=user, email=user.email).update(is_verified=True)

        self.create_member(user=user, organization=self.org, teams=[team] if team else None)

        return user

    def another_commit(self, order, name, user, repository, alt_email_string=None):
        commit = Commit.objects.create(
            key=name * 40,
            repository_id=repository.id,
            organization_id=self.org.id,
            author=CommitAuthor.objects.create(
                organization_id=self.org.id,
                name=user.name,
                email=alt_email_string or user.email,
            ),
        )
        ReleaseCommit.objects.create(
            organization_id=self.org.id,
            release=self.release,
            commit=commit,
            order=order,
        )

        return commit

    def another_release(self, name):
        release = Release.objects.create(
            version=name * 40,
            organization_id=self.project.organization_id,
            date_released=timezone.now(),
        )
        release.add_project(self.project)
        release.add_project(self.project2)
        deploy = Deploy.objects.create(
            release=release, organization_id=self.org.id, environment_id=self.environment.id
        )

        return release, deploy


class SlackActivityNotificationTest(ActivityTestCase):
    @cached_property
    def adapter(self):
        return mail_adapter

    def setUp(self):
        NotificationSetting.objects.update_settings(
            ExternalProviders.SLACK,
            NotificationSettingTypes.WORKFLOW,
            NotificationSettingOptionValues.ALWAYS,
            user=self.user,
        )
        NotificationSetting.objects.update_settings(
            ExternalProviders.SLACK,
            NotificationSettingTypes.DEPLOY,
            NotificationSettingOptionValues.ALWAYS,
            user=self.user,
        )
        NotificationSetting.objects.update_settings(
            ExternalProviders.SLACK,
            NotificationSettingTypes.ISSUE_ALERTS,
            NotificationSettingOptionValues.ALWAYS,
            user=self.user,
        )
        UserOption.objects.create(user=self.user, key="self_notifications", value="1")
        self.integration = install_slack(self.organization)
        self.idp = IdentityProvider.objects.create(type="slack", external_id="TXXXXXXX1", config={})
        self.identity = Identity.objects.create(
            external_id="UXXXXXXX1",
            idp=self.idp,
            user=self.user,
            status=IdentityStatus.VALID,
            scopes=[],
        )
        responses.add(
            method=responses.POST,
            url="https://slack.com/api/chat.postMessage",
            body='{"ok": true}',
            status=200,
            content_type="application/json",
        )
        self.name = self.user.get_display_name()
        self.short_id = self.group.qualified_short_id

    def assert_performance_issue_attachments(
        self, attachment, project_slug, referrer, alert_type="workflow"
    ):
        assert attachment["title"] == "N+1 Query"
        assert (
            attachment["text"]
            == "db - SELECT `books_author`.`id`, `books_author`.`name` FROM `books_author` WHERE `books_author`.`id` = %s LIMIT 21"
        )
        assert (
            attachment["footer"]
            == f"{project_slug} | production | <http://testserver/settings/account/notifications/{alert_type}/?referrer={referrer}|Notification Settings>"
        )

    def assert_generic_issue_attachments(
        self, attachment, project_slug, referrer, alert_type="workflow"
    ):
        assert attachment["title"] == TEST_ISSUE_OCCURRENCE.issue_title
        assert attachment["text"] == TEST_ISSUE_OCCURRENCE.evidence_display[0].value
        assert (
            attachment["footer"]
            == f"{project_slug} | <http://testserver/settings/account/notifications/{alert_type}/?referrer={referrer}|Notification Settings>"
        )


class MSTeamsActivityNotificationTest(ActivityTestCase):
    def setUp(self):
        NotificationSetting.objects.update_settings(
            ExternalProviders.MSTEAMS,
            NotificationSettingTypes.WORKFLOW,
            NotificationSettingOptionValues.ALWAYS,
            user=self.user,
        )
        NotificationSetting.objects.update_settings(
            ExternalProviders.MSTEAMS,
            NotificationSettingTypes.ISSUE_ALERTS,
            NotificationSettingOptionValues.ALWAYS,
            user=self.user,
        )
        NotificationSetting.objects.update_settings(
            ExternalProviders.MSTEAMS,
            NotificationSettingTypes.DEPLOY,
            NotificationSettingOptionValues.ALWAYS,
            user=self.user,
        )
        UserOption.objects.create(user=self.user, key="self_notifications", value="1")

        self.tenant_id = "50cccd00-7c9c-4b32-8cda-58a084f9334a"
        self.integration = self.create_integration(
            self.organization,
            self.tenant_id,
            metadata={
                "access_token": "xoxb-xxxxxxxxx-xxxxxxxxxx-xxxxxxxxxxxx",
                "service_url": "https://testserviceurl.com/testendpoint/",
                "installation_type": "tenant",
                "expires_at": 1234567890,
                "tenant_id": self.tenant_id,
            },
            name="Personal Installation",
            provider="msteams",
        )
        self.idp = self.create_identity_provider(
            integration=self.integration, type="msteams", external_id=self.tenant_id, config={}
        )
        self.user_id_1 = "29:1XJKJMvc5GBtc2JwZq0oj8tHZmzrQgFmB39ATiQWA85gQtHieVkKilBZ9XHoq9j7Zaqt7CZ-NJWi7me2kHTL3Bw"
        self.user_1 = self.user
        self.identity_1 = self.create_identity(
            user=self.user_1, identity_provider=self.idp, external_id=self.user_id_1
        )


@apply_feature_flag_on_cls("organizations:metrics")
@pytest.mark.usefixtures("reset_snuba")
class MetricsAPIBaseTestCase(BaseMetricsLayerTestCase, APITestCase):
    def build_and_store_session(
        self,
        days_before_now: int = 0,
        hours_before_now: int = 0,
        minutes_before_now: int = 0,
        seconds_before_now: int = 0,
        **kwargs,
    ):
        # We perform also here the same - 1 seconds transformation as in the _store_metric() method.
        kwargs["started"] = self.adjust_timestamp(
            self.now
            - timedelta(
                days=days_before_now,
                hours=hours_before_now,
                minutes=minutes_before_now,
                seconds=seconds_before_now,
            )
        ).timestamp()

        self.store_session(self.build_session(**kwargs))


class OrganizationMetricMetaIntegrationTestCase(MetricsAPIBaseTestCase):
    def __indexer_record(self, org_id: int, value: str) -> int:
        return indexer.record(use_case_id=UseCaseKey.RELEASE_HEALTH, org_id=org_id, string=value)

    def setUp(self):
        super().setUp()
        self.login_as(user=self.user)
        now = int(time.time())

        # TODO: move _send to SnubaMetricsTestCase
        org_id = self.organization.id
        self._send_buckets(
            [
                {
                    "org_id": org_id,
                    "project_id": self.project.id,
                    "metric_id": self.__indexer_record(org_id, "metric1"),
                    "timestamp": now,
                    "tags": {
                        self.__indexer_record(org_id, "tag1"): self.__indexer_record(
                            org_id, "value1"
                        ),
                        self.__indexer_record(org_id, "tag2"): self.__indexer_record(
                            org_id, "value2"
                        ),
                    },
                    "type": "c",
                    "value": 1,
                    "retention_days": 90,
                },
                {
                    "org_id": org_id,
                    "project_id": self.project.id,
                    "metric_id": self.__indexer_record(org_id, "metric1"),
                    "timestamp": now,
                    "tags": {
                        self.__indexer_record(org_id, "tag3"): self.__indexer_record(
                            org_id, "value3"
                        ),
                    },
                    "type": "c",
                    "value": 1,
                    "retention_days": 90,
                },
            ],
            entity="metrics_counters",
        )
        self._send_buckets(
            [
                {
                    "org_id": org_id,
                    "project_id": self.project.id,
                    "metric_id": self.__indexer_record(org_id, "metric2"),
                    "timestamp": now,
                    "tags": {
                        self.__indexer_record(org_id, "tag4"): self.__indexer_record(
                            org_id, "value3"
                        ),
                        self.__indexer_record(org_id, "tag1"): self.__indexer_record(
                            org_id, "value2"
                        ),
                        self.__indexer_record(org_id, "tag2"): self.__indexer_record(
                            org_id, "value1"
                        ),
                    },
                    "type": "s",
                    "value": [123],
                    "retention_days": 90,
                },
                {
                    "org_id": org_id,
                    "project_id": self.project.id,
                    "metric_id": self.__indexer_record(org_id, "metric3"),
                    "timestamp": now,
                    "tags": {},
                    "type": "s",
                    "value": [123],
                    "retention_days": 90,
                },
            ],
            entity="metrics_sets",
        )


class MonitorTestCase(APITestCase):
    @property
    def endpoint_with_org(self):
        raise NotImplementedError(f"implement for {type(self).__module__}.{type(self).__name__}")

    def _get_path_functions(self):
        return (
            lambda monitor: reverse(self.endpoint, args=[monitor.guid]),
            lambda monitor: reverse(
                self.endpoint_with_org, args=[self.organization.slug, monitor.guid]
            ),
        )

    def _create_monitor(self):
        return Monitor.objects.create(
            organization_id=self.organization.id,
            project_id=self.project.id,
            next_checkin=timezone.now() - timedelta(minutes=1),
            type=MonitorType.CRON_JOB,
            config={"schedule": "* * * * *", "schedule_type": ScheduleType.CRONTAB},
        )<|MERGE_RESOLUTION|>--- conflicted
+++ resolved
@@ -3,14 +3,7 @@
 import responses
 
 from sentry.models.auditlogentry import AuditLogEntry
-<<<<<<< HEAD
-from sentry.region_to_control.producer import (
-    MockRegionToControlMessageService,
-    region_to_control_message_service,
-)
-=======
 from sentry.models.outbox import OutboxScope, RegionOutbox
->>>>>>> ae5eee53
 from sentry.silo.base import SiloMode
 
 __all__ = (
@@ -49,7 +42,7 @@
 from contextlib import contextmanager
 from datetime import datetime, timedelta
 from io import BytesIO
-from typing import Dict, List, Optional, Sequence, Union, cast
+from typing import Dict, List, Optional, Sequence, Union
 from unittest import mock
 from urllib.parse import urlencode
 from uuid import uuid4
@@ -630,29 +623,6 @@
             data = mock.ANY
 
         if SiloMode.get_current_mode() == SiloMode.REGION:
-<<<<<<< HEAD
-            cast(
-                MockRegionToControlMessageService, region_to_control_message_service
-            ).mock.write_region_to_control_message.assert_called_with(
-                dict(
-                    user_ip_event=None,
-                    audit_log_event=dict(
-                        # user_id=user.id,
-                        organization_id=organization.id,
-                        time_of_creation=mock.ANY,
-                        event_id=event,
-                        actor_label=user.email,
-                        actor_user_id=user.id,
-                        ip_address="127.0.0.1",
-                        target_object_id=target_object_id,
-                        data=data,
-                    ),
-                ),
-                True,
-            )
-        else:
-            query = AuditLogEntry.objects.filter(organization=organization, event=event)
-=======
             with exempt_from_silo_limits():
                 RegionOutbox.for_shard(
                     shard_scope=OutboxScope.AUDIT_LOG_SCOPE, shard_identifier=organization.id
@@ -665,7 +635,6 @@
                 target_object=target_object_id,
                 actor_id=user.id,
             )
->>>>>>> ae5eee53
             assert query.exists()
             entry = query.get()
             assert data == entry.data
