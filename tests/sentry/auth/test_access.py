from unittest.mock import Mock

from django.contrib.auth.models import AnonymousUser

from sentry.auth import access
from sentry.auth.access import Access, NoAccess
from sentry.models import (
    ApiKey,
    AuthIdentity,
    AuthProvider,
    ObjectStatus,
    Organization,
    TeamStatus,
    UserPermission,
    UserRole,
)
from sentry.testutils import TestCase
from sentry.testutils.helpers import with_feature
from sentry.testutils.silo import control_silo_test


@control_silo_test
class FromUserTest(TestCase):
    def test_no_access(self):
        organization = self.create_organization()
        team = self.create_team(organization=organization)
        project = self.create_project(organization=organization, teams=[team])
        user = self.create_user()

        request = self.make_request(user=user)
        results = [access.from_user(user, organization), access.from_request(request, organization)]

        for result in results:
            assert not result.sso_is_valid
            assert not result.requires_sso
            assert not result.scopes
            assert not result.has_team_access(team)
            assert not result.has_team_scope(team, "project:read")
            assert not result.has_project_access(project)
            assert not result.has_projects_access([project])
            assert not result.has_project_scope(project, "project:read")
            assert not result.has_project_membership(project)
            assert not result.permissions

    def test_no_deleted_projects(self):
        user = self.create_user()
        organization = self.create_organization(owner=self.user)

        team = self.create_team(organization=organization)
        self.create_member(organization=organization, user=user, role="owner", teams=[team])
        deleted_project = self.create_project(
            organization=organization, status=ObjectStatus.PENDING_DELETION, teams=[team]
        )

        request = self.make_request(user=user)
        results = [access.from_user(user, organization), access.from_request(request, organization)]

        for result in results:
            assert result.has_project_access(deleted_project) is False
            assert result.has_project_membership(deleted_project) is False
<<<<<<< HEAD
            assert len(result.visible_project_ids) == 0
=======
            assert len(result.project_ids_with_team_membership) == 0
>>>>>>> 44a1ce3e

    def test_no_deleted_teams(self):
        user = self.create_user()
        organization = self.create_organization(owner=self.user)

        team = self.create_team(organization=organization)
        deleted_team = self.create_team(
            organization=organization, status=TeamStatus.PENDING_DELETION
        )
        self.create_member(
            organization=organization, user=user, role="owner", teams=[team, deleted_team]
        )

        request = self.make_request(user=user)
        results = [access.from_user(user, organization), access.from_request(request, organization)]

        for result in results:
            assert result.has_team_access(team) is True
            assert result.has_team_access(deleted_team) is False
<<<<<<< HEAD
            assert result.visible_team_ids == frozenset({team.id})
=======
            assert result.team_ids_with_membership == frozenset({team.id})
>>>>>>> 44a1ce3e

    def test_unique_projects(self):
        user = self.create_user()
        organization = self.create_organization(owner=self.user)

        team = self.create_team(organization=organization)
        other_team = self.create_team(organization=organization)
        self.create_member(
            organization=organization, user=user, role="owner", teams=[team, other_team]
        )
        project = self.create_project(organization=organization, teams=[team, other_team])

        request = self.make_request(user=user)
        results = [access.from_user(user, organization), access.from_request(request, organization)]

        for result in results:
            assert result.has_project_access(project)
<<<<<<< HEAD
            assert len(result.visible_project_ids) == 1
=======
            assert len(result.project_ids_with_team_membership) == 1
>>>>>>> 44a1ce3e

    def test_mixed_access(self):
        user = self.create_user()
        organization = self.create_organization(flags=0)  # disable default allow_joinleave
        team = self.create_team(organization=organization)
        team_no_access = self.create_team(organization=organization)
        project = self.create_project(organization=organization, teams=[team])
        project_no_access = self.create_project(organization=organization, teams=[team_no_access])
        self.create_member(organization=organization, user=user, teams=[team])
        request = self.make_request(user=user)
        results = [access.from_user(user, organization), access.from_request(request, organization)]

        for result in results:
            assert result.has_project_access(project)
            assert not result.has_project_access(project_no_access)
            assert not result.has_projects_access([project, project_no_access])

    def test_owner_all_teams(self):
        user = self.create_user()
        organization = self.create_organization(owner=self.user)
        member = self.create_member(organization=organization, user=user, role="owner")
        team = self.create_team(organization=organization)
        project = self.create_project(organization=organization, teams=[team])
        request = self.make_request(user=user)
        results = [access.from_user(user, organization), access.from_request(request, organization)]

        for result in results:
            assert result.sso_is_valid
            assert not result.requires_sso
            assert result.scopes == member.get_scopes()
            assert result.has_team_access(team)
            assert result.has_team_scope(team, "project:read")
            assert result.has_project_access(project)
            assert result.has_projects_access([project])
            assert result.has_project_scope(project, "project:read")
            assert result.has_any_project_scope(project, ["project:read", "project:admin"])

            # owners should have access but not membership
            assert result.has_project_membership(project) is False

    def test_member_no_teams_closed_membership(self):
        user = self.create_user()
        organization = self.create_organization(
            owner=self.user, flags=0  # disable default allow_joinleave
        )
        member = self.create_member(organization=organization, user=user, role="member")
        team = self.create_team(organization=organization)
        project = self.create_project(organization=organization, teams=[team])

        request = self.make_request(user=user)
        results = [access.from_user(user, organization), access.from_request(request, organization)]

        for result in results:
            assert result.sso_is_valid
            assert not result.requires_sso
            assert result.scopes == member.get_scopes()
            assert not result.has_team_access(team)
            assert not result.has_team_scope(team, "project:read")
            assert not result.has_project_access(project)
            assert not result.has_projects_access([project])
            assert not result.has_project_scope(project, "project:read")
            assert not result.has_any_project_scope(project, ["project:read", "project:admin"])
            assert not result.has_project_membership(project)

    def test_member_no_teams_open_membership(self):
        user = self.create_user()
        organization = self.create_organization(
            owner=self.user, flags=Organization.flags.allow_joinleave
        )
        member = self.create_member(organization=organization, user=user, role="member", teams=())
        team = self.create_team(organization=organization)
        project = self.create_project(organization=organization, teams=[team])

        request = self.make_request(user=user)
        results = [access.from_user(user, organization), access.from_request(request, organization)]

        for result in results:
            assert result.sso_is_valid
            assert not result.requires_sso
            assert result.scopes == member.get_scopes()
            assert result.has_team_access(team)
            assert result.has_team_scope(team, "project:read")
            assert result.has_project_access(project)
            assert result.has_projects_access([project])
            assert result.has_project_scope(project, "project:read")
            assert not result.has_project_scope(project, "project:write")
            assert result.has_any_project_scope(project, ["project:read", "project:write"])
            assert not result.has_any_project_scope(project, ["project:write", "project:admin"])
            assert not result.has_project_membership(project)

    def test_team_restricted_org_member_access(self):
        user = self.create_user()
        organization = self.create_organization()
        team = self.create_team(organization=organization)
        project = self.create_project(organization=organization, teams=[team])
        member = self.create_member(organization=organization, user=user, teams=[team])
        request = self.make_request(user=user)
        results = [access.from_user(user, organization), access.from_request(request, organization)]

        for result in results:
            assert result.sso_is_valid
            assert not result.requires_sso
            assert result.scopes == member.get_scopes()
            assert result.has_team_access(team)
            assert result.has_team_scope(team, "project:read")
            assert result.has_project_access(project)
            assert result.has_projects_access([project])
            assert result.has_project_scope(project, "project:read")
            assert not result.has_project_scope(project, "project:write")
            assert result.has_any_project_scope(project, ["project:read", "project:write"])
            assert not result.has_any_project_scope(project, ["project:write", "project:admin"])
            assert result.has_project_membership(project)

    @with_feature("organizations:team-roles")
    def test_has_scope_from_team_role(self):
        user = self.create_user()
        organization = self.create_organization()
        team = self.create_team(organization=organization)
        project = self.create_project(organization=organization, teams=[team])
        member = self.create_member(organization=organization, user=user)
        self.create_team_membership(team, member, role="admin")

        request = self.make_request(user=user)
        results = [access.from_user(user, organization), access.from_request(request, organization)]

        for result in results:
            assert not result.has_scope("team:admin")
            assert result.has_team_scope(team, "team:admin")
            assert result.has_project_scope(project, "team:admin")

    def test_unlinked_sso(self):
        user = self.create_user()
        organization = self.create_organization(owner=user)
        self.create_team(organization=organization)
        ap = AuthProvider.objects.create(organization=organization, provider="dummy")
        AuthIdentity.objects.create(auth_provider=ap, user=user)
        request = self.make_request(user=user)
        results = [access.from_user(user, organization), access.from_request(request, organization)]

        for result in results:
            assert not result.sso_is_valid
            assert result.requires_sso

    def test_unlinked_sso_with_no_owners(self):
        user = self.create_user()
        organization = self.create_organization(owner=user)
        self.create_team(organization=organization)
        AuthProvider.objects.create(organization=organization, provider="dummy")
        request = self.make_request(user=user)
        results = [access.from_user(user, organization), access.from_request(request, organization)]

        for result in results:
            assert not result.sso_is_valid
            assert not result.requires_sso

    def test_sso_without_link_requirement(self):
        user = self.create_user()
        organization = self.create_organization(owner=user)
        self.create_team(organization=organization)
        AuthProvider.objects.create(
            organization=organization, provider="dummy", flags=AuthProvider.flags.allow_unlinked
        )
        request = self.make_request(user=user)
        results = [access.from_user(user, organization), access.from_request(request, organization)]

        for result in results:
            assert result.sso_is_valid
            assert not result.requires_sso

    def test_anonymous_user(self):
        user = self.create_user()
        anon_user = AnonymousUser()
        organization = self.create_organization(owner=user)
        # TODO: make test work with from_request
        result = access.from_user(anon_user, organization)
        assert result is access.DEFAULT

    def test_inactive_user(self):
        user = self.create_user(is_active=False)
        organization = self.create_organization(owner=user)
        request = self.make_request(user=user)
        results = [access.from_user(user, organization), access.from_request(request, organization)]

        for result in results:
            assert result is access.DEFAULT

    def test_superuser_permissions(self):
        user = self.create_user(is_superuser=True)
        UserPermission.objects.create(user=user, permission="test.permission")

        result = access.from_user(user)
        assert not result.has_permission("test.permission")

        result = access.from_user(user, is_superuser=True)
        assert result.has_permission("test.permission")


class FromRequestTest(TestCase):
    def setUp(self) -> None:
        self.superuser = self.create_user(is_superuser=True)
        UserPermission.objects.create(user=self.superuser, permission="test.permission")

        self.org = self.create_organization()
        AuthProvider.objects.create(organization=self.org)

        self.team1 = self.create_team(organization=self.org)
        self.project1 = self.create_project(organization=self.org, teams=[self.team1])
        self.team2 = self.create_team(organization=self.org)
        self.project2 = self.create_project(organization=self.org, teams=[self.team2])

    def test_superuser(self):
        request = self.make_request(user=self.superuser, is_superuser=False)
        result = access.from_request(request)
        assert not result.has_permission("test.permission")

        request = self.make_request(user=self.superuser, is_superuser=True)
        result = access.from_request(request)
        assert result.has_permission("test.permission")

    def test_superuser_in_organization(self):
        self.create_member(
            user=self.superuser, organization=self.org, role="admin", teams=[self.team1]
        )

        def assert_memberships(result: Access) -> None:
            assert result.role == "admin"

<<<<<<< HEAD
            assert result.visible_team_ids == frozenset({self.team1.id})
            assert result.has_team_access(self.team1)
            assert result.visible_project_ids == frozenset({self.project1.id})
=======
            assert result.team_ids_with_membership == frozenset({self.team1.id})
            assert result.has_team_access(self.team1)
            assert result.project_ids_with_team_membership == frozenset({self.project1.id})
>>>>>>> 44a1ce3e
            assert result.has_project_access(self.project1)
            assert result.has_project_membership(self.project1)
            assert not result.has_project_membership(self.project2)

            # Even if not superuser, still has these because of role.is_global
            assert result.has_global_access
            assert result.has_team_access(self.team2)
            assert result.has_project_access(self.project2)

        request = self.make_request(self.superuser, is_superuser=False)
        result = access.from_request(request, self.org)
        assert_memberships(result)
        assert not result.has_permission("test.permission")

        request = self.make_request(user=self.superuser, is_superuser=True)
        result = access.from_request(request, self.org)
        assert_memberships(result)
        assert result.has_permission("test.permission")
        assert result.requires_sso
        assert not result.sso_is_valid

    def test_superuser_with_organization_without_membership(self):
        request = self.make_request(user=self.superuser, is_superuser=True)
        result = access.from_request(request, self.org)
        assert result.has_permission("test.permission")

        assert not result.requires_sso
        assert result.sso_is_valid
<<<<<<< HEAD

        assert result.visible_team_ids == frozenset()
        assert result.has_team_access(self.team1)
        assert result.visible_project_ids == frozenset()
=======
        assert result.team_ids_with_membership == frozenset()
        assert result.has_team_access(self.team1)
        assert result.project_ids_with_team_membership == frozenset()
>>>>>>> 44a1ce3e
        assert result.has_project_access(self.project1)

    def test_member_role_in_organization_closed_membership(self):
        # disable default allow_joinleave
        self.org.update(flags=0)
        member_user = self.create_user(is_superuser=False)
        self.create_member(
            user=member_user, organization=self.org, role="member", teams=[self.team1]
        )

        request = self.make_request(member_user, is_superuser=False)
        result = access.from_request(request, self.org)

        assert result.role == "member"
<<<<<<< HEAD
        assert result.visible_team_ids == frozenset({self.team1.id})
        assert result.has_team_access(self.team1)
        assert result.visible_project_ids == frozenset({self.project1.id})
=======
        assert result.team_ids_with_membership == frozenset({self.team1.id})
        assert result.has_team_access(self.team1)
        assert result.project_ids_with_team_membership == frozenset({self.project1.id})
>>>>>>> 44a1ce3e
        assert result.has_project_access(self.project1)
        assert result.has_project_membership(self.project1)
        assert not result.has_project_membership(self.project2)

        # member_user should not have visibility to other teams or projects
        assert not result.has_global_access
        assert not result.has_team_access(self.team2)
        assert not result.has_project_access(self.project2)

    def test_member_role_in_organization_open_membership(self):
        self.org.flags.allow_joinleave = True
        self.org.save()
        member_user = self.create_user(is_superuser=False)
        self.create_member(
            user=member_user, organization=self.org, role="member", teams=[self.team1]
        )

        request = self.make_request(member_user, is_superuser=False)
        result = access.from_request(request, self.org)

        assert result.role == "member"
<<<<<<< HEAD
        assert result.visible_team_ids == frozenset({self.team1.id})
        assert result.has_team_access(self.team1)
        assert result.visible_project_ids == frozenset({self.project1.id})
=======
        assert result.team_ids_with_membership == frozenset({self.team1.id})
        assert result.has_team_access(self.team1)
        assert result.project_ids_with_team_membership == frozenset({self.project1.id})
>>>>>>> 44a1ce3e
        assert result.has_project_access(self.project1)
        assert result.has_project_membership(self.project1)
        assert not result.has_project_membership(self.project2)

        # member_user should have visibility to other teams or projects
        assert result.has_global_access
        assert result.has_team_access(self.team2)
        assert result.has_project_access(self.project2)

    def test_with_valid_auth(self):
        user = self.create_user()
        organization = self.create_organization()

        member_team = self.create_team(organization=organization)
        member_project = self.create_project(organization=organization, teams=[member_team])
        non_member_team = self.create_team(organization=organization)
        non_member_project = self.create_project(organization=organization, teams=[non_member_team])
        self.create_member(user=user, organization=organization, role="admin", teams=[member_team])

        request = self.make_request()
        request.auth = ApiKey.objects.create(organization=organization, allowed_origins="*")
        result = access.from_request(request, organization)

<<<<<<< HEAD
        assert result.visible_team_ids == frozenset({})
        assert result.has_team_access(member_team)
        assert result.has_team_access(non_member_team)
        assert result.visible_project_ids == frozenset({})
=======
        assert result.team_ids_with_membership == frozenset({})
        assert result.has_team_access(member_team)
        assert result.has_team_access(non_member_team)
        assert result.project_ids_with_team_membership == frozenset({})
>>>>>>> 44a1ce3e
        assert result.has_project_access(member_project)
        assert result.has_project_access(non_member_project)
        assert result.has_project_membership(member_project) is False
        assert result.has_project_membership(non_member_project) is False
        assert result.has_global_access

    def test_with_invalid_auth(self):
        self.create_user()
        organization = self.create_organization()
        other_organization = self.create_organization()

        team = self.create_team(organization=organization)
        project = self.create_project(organization=organization, teams=[team])

        request = self.make_request()
        # Using an API key for another org should be invalid
        request.auth = ApiKey.objects.create(organization=other_organization, allowed_origins="*")
        result = access.from_request(request, organization)

        assert result == NoAccess()

<<<<<<< HEAD
        assert result.visible_team_ids == frozenset({})
        assert result.has_team_access(team) is False
        assert result.visible_project_ids == frozenset({})
=======
        assert result.team_ids_with_membership == frozenset({})
        assert result.has_team_access(team) is False
        assert result.project_ids_with_team_membership == frozenset({})
>>>>>>> 44a1ce3e
        assert result.has_project_access(project) is False
        assert result.has_project_membership(project) is False
        assert result.has_global_access is False


class FromSentryAppTest(TestCase):
    def setUp(self):
        super().setUp()

        # Partner's normal Sentry account.
        self.user = self.create_user("integration@example.com")

        self.org = self.create_organization()
        self.org2 = self.create_organization()
        self.out_of_scope_org = self.create_organization()

        self.team = self.create_team(organization=self.org)
        self.team2 = self.create_team(organization=self.org2)
        self.out_of_scope_team = self.create_team(organization=self.out_of_scope_org)

        self.project = self.create_project(organization=self.org, teams=[self.team])
        self.out_of_scope_project = self.create_project(
            organization=self.out_of_scope_org, teams=[self.out_of_scope_team]
        )

        self.sentry_app = self.create_sentry_app(name="SlowDB", organization=self.org)
        self.out_of_scope_sentry_app = self.create_sentry_app(
            name="Other App", organization=self.out_of_scope_org
        )

        self.proxy_user = self.sentry_app.proxy_user
        self.out_of_scope_proxy_user = self.out_of_scope_sentry_app.proxy_user

        self.install = self.create_sentry_app_installation(
            organization=self.org, slug=self.sentry_app.slug, user=self.user
        )
        self.install2 = self.create_sentry_app_installation(
            organization=self.org2, slug=self.sentry_app.slug, user=self.user
        )

    def test_has_access(self):
        request = self.make_request(user=self.proxy_user)
        result = access.from_request(request, self.org)
        assert result.has_global_access
        assert result.has_team_access(self.team)
<<<<<<< HEAD
        assert result.visible_team_ids == frozenset({self.team.id})
=======
        assert result.team_ids_with_membership == frozenset({self.team.id})
>>>>>>> 44a1ce3e
        assert result.scopes == frozenset()
        assert result.has_project_access(self.project)
        assert result.has_project_membership(self.project)
        assert not result.has_project_access(self.out_of_scope_project)
        assert not result.permissions

    def test_no_access_due_to_no_app(self):
        user = self.create_user("integration2@example.com")
        request = self.make_request(user=user)
        result = access.from_request(request, self.org)
        assert not result.has_team_access(self.team)
        assert not result.has_team_access(self.team2)
        assert not result.has_team_access(self.out_of_scope_team)
        assert not result.has_project_access(self.project)
        assert not result.has_project_access(self.out_of_scope_project)

    def test_no_access_due_to_no_installation_unowned(self):
        request = self.make_request(user=self.proxy_user)
        result = access.from_request(request, self.out_of_scope_org)
        assert not result.has_team_access(self.team)
        assert not result.has_team_access(self.team2)
        assert not result.has_team_access(self.out_of_scope_team)
        assert not result.has_project_access(self.project)
        assert not result.has_project_access(self.out_of_scope_project)

    def test_no_access_due_to_no_installation_owned(self):
        request = self.make_request(user=self.out_of_scope_proxy_user)
        result = access.from_request(request, self.out_of_scope_org)
        assert not result.has_team_access(self.team)
        assert not result.has_team_access(self.team2)
        assert not result.has_team_access(self.out_of_scope_team)
        assert not result.has_project_access(self.project)
        assert not result.has_project_access(self.out_of_scope_project)

    def test_no_access_due_to_invalid_user(self):
        request = self.make_request(user=self.out_of_scope_proxy_user)
        result = access.from_request(request, self.org)
        assert not result.has_team_access(self.team)
        assert not result.has_team_access(self.team2)
        assert not result.has_team_access(self.out_of_scope_team)
        assert not result.has_project_access(self.project)
        assert not result.has_project_access(self.out_of_scope_project)

    def test_no_deleted_projects(self):
        self.create_member(organization=self.org, user=self.user, role="owner", teams=[self.team])
        deleted_project = self.create_project(
            organization=self.org, status=ObjectStatus.PENDING_DELETION, teams=[self.team]
        )
        request = self.make_request(user=self.proxy_user)
        result = access.from_request(request, self.org)
        assert result.has_project_access(deleted_project) is False
        assert result.has_project_membership(deleted_project) is False

    def test_no_deleted_teams(self):
        deleted_team = self.create_team(organization=self.org, status=TeamStatus.PENDING_DELETION)
        self.create_member(
            organization=self.org, user=self.user, role="owner", teams=[self.team, deleted_team]
        )
        request = self.make_request(user=self.proxy_user)
        result = access.from_request(request, self.org)
        assert result.has_team_access(deleted_team) is False

    def test_has_app_scopes(self):
        app_with_scopes = self.create_sentry_app(name="ScopeyTheApp", organization=self.org)
        app_with_scopes.update(scope_list=["team:read", "team:write"])
        self.create_sentry_app_installation(
            organization=self.org, slug=app_with_scopes.slug, user=self.user
        )

        request = self.make_request(user=app_with_scopes.proxy_user)
        result = access.from_request(request, self.org)
        assert result.scopes == frozenset({"team:read", "team:write"})
        assert result.has_scope("team:read") is True
        assert result.has_scope("team:write") is True
        assert result.has_scope("team:admin") is False


class DefaultAccessTest(TestCase):
    def test_no_access(self):
        result = access.DEFAULT
        assert result.sso_is_valid
        assert not result.scopes
        assert not result.has_team_access(Mock())
        assert not result.has_team_scope(Mock(), "project:read")
        assert not result.has_project_access(Mock())
        assert not result.has_projects_access([Mock()])
        assert not result.has_project_scope(Mock(), "project:read")
        assert not result.has_project_membership(Mock())
        assert not result.permissions


@control_silo_test
class GetPermissionsForUserTest(TestCase):
    def test_combines_roles_and_perms(self):
        user = self.user

        UserPermission.objects.create(user=user, permission="test.permission")
        role = UserRole.objects.create(name="test.role", permissions=["test.permission-role"])
        role.users.add(user)

        assert sorted(access.get_permissions_for_user(user.id)) == sorted(
            ["test.permission", "test.permission-role"]
        )<|MERGE_RESOLUTION|>--- conflicted
+++ resolved
@@ -58,11 +58,7 @@
         for result in results:
             assert result.has_project_access(deleted_project) is False
             assert result.has_project_membership(deleted_project) is False
-<<<<<<< HEAD
-            assert len(result.visible_project_ids) == 0
-=======
             assert len(result.project_ids_with_team_membership) == 0
->>>>>>> 44a1ce3e
 
     def test_no_deleted_teams(self):
         user = self.create_user()
@@ -82,11 +78,7 @@
         for result in results:
             assert result.has_team_access(team) is True
             assert result.has_team_access(deleted_team) is False
-<<<<<<< HEAD
-            assert result.visible_team_ids == frozenset({team.id})
-=======
             assert result.team_ids_with_membership == frozenset({team.id})
->>>>>>> 44a1ce3e
 
     def test_unique_projects(self):
         user = self.create_user()
@@ -104,11 +96,7 @@
 
         for result in results:
             assert result.has_project_access(project)
-<<<<<<< HEAD
-            assert len(result.visible_project_ids) == 1
-=======
             assert len(result.project_ids_with_team_membership) == 1
->>>>>>> 44a1ce3e
 
     def test_mixed_access(self):
         user = self.create_user()
@@ -336,15 +324,9 @@
         def assert_memberships(result: Access) -> None:
             assert result.role == "admin"
 
-<<<<<<< HEAD
-            assert result.visible_team_ids == frozenset({self.team1.id})
-            assert result.has_team_access(self.team1)
-            assert result.visible_project_ids == frozenset({self.project1.id})
-=======
             assert result.team_ids_with_membership == frozenset({self.team1.id})
             assert result.has_team_access(self.team1)
             assert result.project_ids_with_team_membership == frozenset({self.project1.id})
->>>>>>> 44a1ce3e
             assert result.has_project_access(self.project1)
             assert result.has_project_membership(self.project1)
             assert not result.has_project_membership(self.project2)
@@ -373,16 +355,9 @@
 
         assert not result.requires_sso
         assert result.sso_is_valid
-<<<<<<< HEAD
-
-        assert result.visible_team_ids == frozenset()
-        assert result.has_team_access(self.team1)
-        assert result.visible_project_ids == frozenset()
-=======
         assert result.team_ids_with_membership == frozenset()
         assert result.has_team_access(self.team1)
         assert result.project_ids_with_team_membership == frozenset()
->>>>>>> 44a1ce3e
         assert result.has_project_access(self.project1)
 
     def test_member_role_in_organization_closed_membership(self):
@@ -397,15 +372,9 @@
         result = access.from_request(request, self.org)
 
         assert result.role == "member"
-<<<<<<< HEAD
-        assert result.visible_team_ids == frozenset({self.team1.id})
-        assert result.has_team_access(self.team1)
-        assert result.visible_project_ids == frozenset({self.project1.id})
-=======
         assert result.team_ids_with_membership == frozenset({self.team1.id})
         assert result.has_team_access(self.team1)
         assert result.project_ids_with_team_membership == frozenset({self.project1.id})
->>>>>>> 44a1ce3e
         assert result.has_project_access(self.project1)
         assert result.has_project_membership(self.project1)
         assert not result.has_project_membership(self.project2)
@@ -427,15 +396,9 @@
         result = access.from_request(request, self.org)
 
         assert result.role == "member"
-<<<<<<< HEAD
-        assert result.visible_team_ids == frozenset({self.team1.id})
-        assert result.has_team_access(self.team1)
-        assert result.visible_project_ids == frozenset({self.project1.id})
-=======
         assert result.team_ids_with_membership == frozenset({self.team1.id})
         assert result.has_team_access(self.team1)
         assert result.project_ids_with_team_membership == frozenset({self.project1.id})
->>>>>>> 44a1ce3e
         assert result.has_project_access(self.project1)
         assert result.has_project_membership(self.project1)
         assert not result.has_project_membership(self.project2)
@@ -459,17 +422,10 @@
         request.auth = ApiKey.objects.create(organization=organization, allowed_origins="*")
         result = access.from_request(request, organization)
 
-<<<<<<< HEAD
-        assert result.visible_team_ids == frozenset({})
-        assert result.has_team_access(member_team)
-        assert result.has_team_access(non_member_team)
-        assert result.visible_project_ids == frozenset({})
-=======
         assert result.team_ids_with_membership == frozenset({})
         assert result.has_team_access(member_team)
         assert result.has_team_access(non_member_team)
         assert result.project_ids_with_team_membership == frozenset({})
->>>>>>> 44a1ce3e
         assert result.has_project_access(member_project)
         assert result.has_project_access(non_member_project)
         assert result.has_project_membership(member_project) is False
@@ -491,15 +447,9 @@
 
         assert result == NoAccess()
 
-<<<<<<< HEAD
-        assert result.visible_team_ids == frozenset({})
-        assert result.has_team_access(team) is False
-        assert result.visible_project_ids == frozenset({})
-=======
         assert result.team_ids_with_membership == frozenset({})
         assert result.has_team_access(team) is False
         assert result.project_ids_with_team_membership == frozenset({})
->>>>>>> 44a1ce3e
         assert result.has_project_access(project) is False
         assert result.has_project_membership(project) is False
         assert result.has_global_access is False
@@ -545,11 +495,7 @@
         result = access.from_request(request, self.org)
         assert result.has_global_access
         assert result.has_team_access(self.team)
-<<<<<<< HEAD
-        assert result.visible_team_ids == frozenset({self.team.id})
-=======
         assert result.team_ids_with_membership == frozenset({self.team.id})
->>>>>>> 44a1ce3e
         assert result.scopes == frozenset()
         assert result.has_project_access(self.project)
         assert result.has_project_membership(self.project)
