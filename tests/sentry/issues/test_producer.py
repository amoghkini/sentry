import uuid
from datetime import datetime
from unittest.mock import MagicMock, patch

import pytest

from sentry.issues.issue_occurrence import IssueOccurrence
from sentry.issues.occurrence_status_change import OccurrenceStatusChange
from sentry.issues.producer import PayloadType, produce_occurrence_to_kafka
from sentry.models.activity import Activity
from sentry.models.group import GroupStatus
from sentry.models.grouphash import GroupHash
from sentry.models.grouphistory import STRING_TO_STATUS_LOOKUP, GroupHistory, GroupHistoryStatus
from sentry.testutils.cases import TestCase
from sentry.testutils.helpers.datetime import before_now, iso_format
from sentry.testutils.helpers.features import apply_feature_flag_on_cls
from sentry.testutils.skips import requires_snuba
from sentry.types.activity import ActivityType
from sentry.types.group import GROUP_SUBSTATUS_TO_GROUP_HISTORY_STATUS, GroupSubStatus
from sentry.utils.samples import load_data
from tests.sentry.issues.test_utils import OccurrenceTestMixin

pytestmark = [requires_snuba]


class TestProduceOccurrenceToKafka(TestCase, OccurrenceTestMixin):
    def test_event_id_mismatch(self) -> None:
        with self.assertRaisesMessage(
            ValueError, "Event id on occurrence and event_data must be the same"
        ):
            produce_occurrence_to_kafka(
                payload_type=PayloadType.OCCURRENCE,
                occurrence=self.build_occurrence(),
                event_data={"event_id": uuid.uuid4().hex},
            )

    def test_with_event(self) -> None:
        occurrence = self.build_occurrence()
        produce_occurrence_to_kafka(
            payload_type=PayloadType.OCCURRENCE,
            occurrence=occurrence,
            event_data={
                "event_id": occurrence.event_id,
                "project_id": self.project.id,
                "title": "some problem",
                "platform": "python",
                "tags": {"my_tag": "2"},
                "timestamp": before_now(minutes=1).isoformat(),
                "received": before_now(minutes=1).isoformat(),
            },
        )
        stored_occurrence = IssueOccurrence.fetch(occurrence.id, occurrence.project_id)
        assert stored_occurrence
        assert occurrence.event_id == stored_occurrence.event_id

    def test_with_only_occurrence(self) -> None:
        event = self.store_event(data=load_data("transaction"), project_id=self.project.id)
        occurrence = self.build_occurrence(event_id=event.event_id, project_id=self.project.id)
        produce_occurrence_to_kafka(
            payload_type=PayloadType.OCCURRENCE,
            occurrence=occurrence,
        )
        stored_occurrence = IssueOccurrence.fetch(occurrence.id, occurrence.project_id)
        assert stored_occurrence
        assert occurrence.event_id == stored_occurrence.event_id


@apply_feature_flag_on_cls("organizations:issue-platform-api-crons-sd")
class TestProduceOccurrenceForStatusChange(TestCase, OccurrenceTestMixin):
    def setUp(self):
        self.event = self.store_event(
            data={
                "event_id": "a" * 32,
                "message": "oh no",
                "timestamp": iso_format(datetime.now()),
                "fingerprint": ["group-1"],
            },
            project_id=self.project.id,
        )
        self.group = self.event.group
        assert self.group
        self.group_hash = GroupHash.objects.filter(group=self.group, project=self.project).first()
        self.initial_status = self.group.status
        self.initial_substatus = self.group.substatus

    def test_with_invalid_payloads(self) -> None:
        with pytest.raises(ValueError):
            produce_occurrence_to_kafka(
                payload_type=PayloadType.OCCURRENCE,
            )

            produce_occurrence_to_kafka(
                payload_type=PayloadType.STATUS_CHANGE,
            )

        with pytest.raises(NotImplementedError):
            produce_occurrence_to_kafka(payload_type="invalid")  # type: ignore

    def test_with_no_status_change(self) -> None:
        status_change = OccurrenceStatusChange(
            fingerprint=[self.group_hash.hash],
            project_id=self.group.project_id,
            new_status=self.initial_status,
            new_substatus=self.initial_substatus,
        )
        produce_occurrence_to_kafka(
            payload_type=PayloadType.STATUS_CHANGE,
            status_change=status_change,
        )
        self.group.refresh_from_db()
        assert self.group.status == self.initial_status
        assert self.group.substatus == self.initial_substatus

        assert not Activity.objects.filter(group=self.group).exists()
        assert not GroupHistory.objects.filter(group=self.group).exists()

    def test_with_status_change_resolved(self) -> None:
        status_change = OccurrenceStatusChange(
            fingerprint=[self.group_hash.hash],
            project_id=self.group.project_id,
            new_status=GroupStatus.RESOLVED,
            new_substatus=None,
        )
        produce_occurrence_to_kafka(
            payload_type=PayloadType.STATUS_CHANGE,
            status_change=status_change,
        )
        self.group.refresh_from_db()
        assert self.group.status == GroupStatus.RESOLVED
        assert self.group.substatus is None

        assert Activity.objects.filter(
            group=self.group, type=ActivityType.SET_RESOLVED.value
        ).exists()
        assert GroupHistory.objects.filter(
            group=self.group, status=GroupHistoryStatus.RESOLVED
        ).exists()

<<<<<<< HEAD
    def test_with_status_change_archived(self):
=======
    def test_with_status_change_archived(self) -> None:
>>>>>>> f7aafdfd
        for substatus in [
            GroupSubStatus.UNTIL_ESCALATING,
            GroupSubStatus.UNTIL_CONDITION_MET,
            GroupSubStatus.FOREVER,
        ]:
            status_change = OccurrenceStatusChange(
                fingerprint=[self.group_hash.hash],
                project_id=self.group.project_id,
                new_status=GroupStatus.IGNORED,
                new_substatus=substatus,
            )
            produce_occurrence_to_kafka(
                payload_type=PayloadType.STATUS_CHANGE,
                status_change=status_change,
            )
            self.group.refresh_from_db()
            assert self.group.status == GroupStatus.IGNORED
            assert self.group.substatus == substatus

            assert Activity.objects.filter(
                group=self.group, type=ActivityType.SET_IGNORED.value
            ).exists()

            gh_status = GROUP_SUBSTATUS_TO_GROUP_HISTORY_STATUS[substatus]
            assert GroupHistory.objects.filter(
                group=self.group,
                status=STRING_TO_STATUS_LOOKUP[gh_status],
            ).exists()

    def test_with_status_change_unresolved(self):
        for substatus, activity_type in [
            (GroupSubStatus.ESCALATING, ActivityType.SET_ESCALATING),
            (GroupSubStatus.ONGOING, ActivityType.SET_UNRESOLVED),
            (GroupSubStatus.REGRESSED, ActivityType.SET_REGRESSION),
        ]:
            status_change = OccurrenceStatusChange(
                fingerprint=[self.group_hash.hash],
                project_id=self.group.project_id,
                new_status=GroupStatus.UNRESOLVED,
                new_substatus=substatus,
            )
            produce_occurrence_to_kafka(
                payload_type=PayloadType.STATUS_CHANGE,
                status_change=status_change,
            )
            self.group.refresh_from_db()
            assert self.group.status == GroupStatus.UNRESOLVED
            assert self.group.substatus == substatus

            assert Activity.objects.filter(group=self.group, type=activity_type.value).exists()

            gh_status = GROUP_SUBSTATUS_TO_GROUP_HISTORY_STATUS[substatus]
            assert GroupHistory.objects.filter(
                group=self.group,
                status=STRING_TO_STATUS_LOOKUP[gh_status],
            ).exists()

    @patch("sentry.issues.occurrence_status_change.logger.error")
    def test_with_invalid_status_change(self, mock_logger_error: MagicMock) -> None:
        for testcase in [
            {
                "status": GroupStatus.RESOLVED,
                "substatus": GroupSubStatus.FOREVER,
                "error_msg": "group.update_status.unexpected_substatus",
            },
            {
                "status": GroupStatus.IGNORED,
                "substatus": None,
                "error_msg": "group.update_status.missing_substatus",
            },
            {
                "status": GroupStatus.IGNORED,
                "substatus": GroupSubStatus.REGRESSED,
                "error_msg": "group.update_status.invalid_substatus",
            },
<<<<<<< HEAD
            {
                "status": GroupStatus.UNRESOLVED,
                "substatus": GroupSubStatus.NEW,
                "error_msg": "group.update_status.invalid_substatus",
            },
        ]:
            status = testcase["status"]
            substatus = testcase["substatus"]
            bad_status_change = OccurrenceStatusChange(
                fingerprint=[self.group_hash.hash],
                project_id=self.group.project_id,
                new_status=status,
                new_substatus=substatus,
            )
            produce_occurrence_to_kafka(
                payload_type=PayloadType.STATUS_CHANGE,
                status_change=bad_status_change,
            )
            self.group.refresh_from_db()
            mock_logger_error.assert_called_with(
                testcase["error_msg"],
                extra={
                    "project_id": self.group.project_id,
                    "fingerprint": [self.group_hash.hash],
                    "new_status": status,
                    "new_substatus": substatus,
                },
            )
            assert self.group.status == self.initial_status
            assert self.group.substatus == self.initial_substatus
=======
        )
        assert self.group.status == self.initial_status
        assert self.group.substatus == self.initial_substatus

    @patch("sentry.issues.producer.logger.error")
    def test_invalid_hashes(self, mock_logger_error) -> None:
        event = self.store_event(
            data={
                "event_id": "a" * 32,
                "message": "oh no",
                "timestamp": iso_format(datetime.now()),
                "fingerprint": ["group-2"],
            },
            project_id=self.project.id,
        )
        group = event.group
        assert group
        initial_status = group.status
        initial_substatus = group.substatus

        bad_status_change_resolve = OccurrenceStatusChange(
            fingerprint=["wronghash"],
            project_id=group.project_id,
            new_status=GroupStatus.RESOLVED,
            new_substatus=GroupSubStatus.FOREVER,
        )
        produce_occurrence_to_kafka(
            payload_type=PayloadType.STATUS_CHANGE,
            status_change=bad_status_change_resolve,
        )
        group.refresh_from_db()
        mock_logger_error.assert_called_with(
            "grouphash.not_found",
            extra={
                "project_id": group.project_id,
                "fingerprint": ["wronghash"],
            },
        )
        assert group.status == initial_status
        assert group.substatus == initial_substatus
>>>>>>> f7aafdfd
<|MERGE_RESOLUTION|>--- conflicted
+++ resolved
@@ -136,11 +136,7 @@
             group=self.group, status=GroupHistoryStatus.RESOLVED
         ).exists()
 
-<<<<<<< HEAD
-    def test_with_status_change_archived(self):
-=======
     def test_with_status_change_archived(self) -> None:
->>>>>>> f7aafdfd
         for substatus in [
             GroupSubStatus.UNTIL_ESCALATING,
             GroupSubStatus.UNTIL_CONDITION_MET,
@@ -216,7 +212,6 @@
                 "substatus": GroupSubStatus.REGRESSED,
                 "error_msg": "group.update_status.invalid_substatus",
             },
-<<<<<<< HEAD
             {
                 "status": GroupStatus.UNRESOLVED,
                 "substatus": GroupSubStatus.NEW,
@@ -247,10 +242,6 @@
             )
             assert self.group.status == self.initial_status
             assert self.group.substatus == self.initial_substatus
-=======
-        )
-        assert self.group.status == self.initial_status
-        assert self.group.substatus == self.initial_substatus
 
     @patch("sentry.issues.producer.logger.error")
     def test_invalid_hashes(self, mock_logger_error) -> None:
@@ -287,5 +278,4 @@
             },
         )
         assert group.status == initial_status
-        assert group.substatus == initial_substatus
->>>>>>> f7aafdfd
+        assert group.substatus == initial_substatus