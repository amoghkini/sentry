--- conflicted
+++ resolved
@@ -83,36 +83,29 @@
         self.initial_status = self.group.status
         self.initial_substatus = self.group.substatus
 
-<<<<<<< HEAD
     def test_with_invalid_payloads(self) -> None:
-        with pytest.raises(ValueError):
+        with pytest.raises(ValueError, match="occurrence must be provided"):
             # Should raise an error because the occurrence is not provided for the OCCURRENCE payload type.
             produce_occurrence_to_kafka(
                 payload_type=PayloadType.OCCURRENCE,
             )
 
+        with pytest.raises(ValueError, match="status_change must be provided"):
             # Should raise an error because the status_change object is not provided for the STATUS_CHANGE payload type.
             produce_occurrence_to_kafka(
                 payload_type=PayloadType.STATUS_CHANGE,
             )
 
-        with pytest.raises(NotImplementedError):
+        with pytest.raises(NotImplementedError, match="Unknown payload type: invalid"):
             # Should raise an error because the payload type is not supported.
             produce_occurrence_to_kafka(payload_type="invalid")  # type: ignore
 
     def test_with_no_status_change(self) -> None:
-        status_change = OccurrenceStatusChange(
+        status_change = StatusChangeMessage(
             fingerprint=[self.group_hash.hash],
             project_id=self.group.project_id,
             new_status=self.initial_status,
             new_substatus=self.initial_substatus,
-=======
-        status_change_resolve = StatusChangeMessage(
-            fingerprint=[group_hash.hash],
-            project_id=group.project_id,
-            new_status=initial_status,
-            new_substatus=initial_substatus,
->>>>>>> 3670b9ac
         )
         produce_occurrence_to_kafka(
             payload_type=PayloadType.STATUS_CHANGE,
@@ -125,16 +118,10 @@
         assert not Activity.objects.filter(group=self.group).exists()
         assert not GroupHistory.objects.filter(group=self.group).exists()
 
-<<<<<<< HEAD
     def test_with_status_change_resolved(self) -> None:
-        status_change = OccurrenceStatusChange(
-            fingerprint=[self.group_hash.hash],
-            project_id=self.group.project_id,
-=======
-        status_change_resolve = StatusChangeMessage(
-            fingerprint=[group_hash.hash],
-            project_id=group.project_id,
->>>>>>> 3670b9ac
+        status_change = StatusChangeMessage(
+            fingerprint=[self.group_hash.hash],
+            project_id=self.group.project_id,
             new_status=GroupStatus.RESOLVED,
             new_substatus=None,
         )
@@ -159,7 +146,7 @@
             GroupSubStatus.UNTIL_CONDITION_MET,
             GroupSubStatus.FOREVER,
         ]:
-            status_change = OccurrenceStatusChange(
+            status_change = StatusChangeMessage(
                 fingerprint=[self.group_hash.hash],
                 project_id=self.group.project_id,
                 new_status=GroupStatus.IGNORED,
@@ -183,35 +170,11 @@
                 status=STRING_TO_STATUS_LOOKUP[gh_status],
             ).exists()
 
-<<<<<<< HEAD
-    @patch("sentry.issues.occurrence_status_change.logger.error")
-    def test_with_invalid_status_change(self, mock_logger_error: MagicMock) -> None:
-        bad_status_change = OccurrenceStatusChange(
-            fingerprint=[self.group_hash.hash],
-            project_id=self.group.project_id,
-=======
-    @with_feature("organizations:issue-platform-api-crons-sd")
     @patch("sentry.issues.status_change_consumer.logger.error")
     def test_with_invalid_status_change(self, mock_logger_error: MagicMock) -> None:
-        event = self.store_event(
-            data={
-                "event_id": "a" * 32,
-                "message": "oh no",
-                "timestamp": iso_format(datetime.now()),
-                "fingerprint": ["group-2"],
-            },
-            project_id=self.project.id,
-        )
-        group = event.group
-        assert group
-        group_hash = GroupHash.objects.filter(group=group, project=self.project).first()
-        initial_status = group.status
-        initial_substatus = group.substatus
-
-        bad_status_change_resolve = StatusChangeMessage(
-            fingerprint=[group_hash.hash],
-            project_id=group.project_id,
->>>>>>> 3670b9ac
+        bad_status_change = StatusChangeMessage(
+            fingerprint=[self.group_hash.hash],
+            project_id=self.group.project_id,
             new_status=GroupStatus.RESOLVED,
             new_substatus=GroupSubStatus.FOREVER,
         )
@@ -232,15 +195,9 @@
         assert self.group.status == self.initial_status
         assert self.group.substatus == self.initial_substatus
 
-<<<<<<< HEAD
-        bad_status_change = OccurrenceStatusChange(
-            fingerprint=[self.group_hash.hash],
-            project_id=self.group.project_id,
-=======
-        bad_status_change_ignored = StatusChangeMessage(
-            fingerprint=[group_hash.hash],
-            project_id=group.project_id,
->>>>>>> 3670b9ac
+        bad_status_change = StatusChangeMessage(
+            fingerprint=[self.group_hash.hash],
+            project_id=self.group.project_id,
             new_status=GroupStatus.IGNORED,
             new_substatus=None,
         )
@@ -261,8 +218,7 @@
         assert self.group.status == self.initial_status
         assert self.group.substatus == self.initial_substatus
 
-<<<<<<< HEAD
-        bad_status_change = OccurrenceStatusChange(
+        bad_status_change = StatusChangeMessage(
             fingerprint=[self.group_hash.hash],
             project_id=self.group.project_id,
             new_status=GroupStatus.IGNORED,
@@ -285,29 +241,7 @@
         assert self.group.status == self.initial_status
         assert self.group.substatus == self.initial_substatus
 
-    @patch("sentry.issues.producer.logger.error")
-=======
-    @with_feature("organizations:issue-platform-api-crons-sd")
-    def test_with_invalid_payloads(self) -> None:
-        with pytest.raises(ValueError, match="occurrence must be provided"):
-            # Should raise an error because the occurrence is not provided for the OCCURRENCE payload type.
-            produce_occurrence_to_kafka(
-                payload_type=PayloadType.OCCURRENCE,
-            )
-
-        with pytest.raises(ValueError, match="status_change must be provided"):
-            # Should raise an error because the status_change object is not provided for the STATUS_CHANGE payload type.
-            produce_occurrence_to_kafka(
-                payload_type=PayloadType.STATUS_CHANGE,
-            )
-
-        with pytest.raises(NotImplementedError, match="Unknown payload type: invalid"):
-            # Should raise an error because the payload type is not supported.
-            produce_occurrence_to_kafka(payload_type="invalid")  # type: ignore
-
     @patch("sentry.issues.status_change_consumer.logger.error")
-    @with_feature("organizations:issue-platform-api-crons-sd")
->>>>>>> 3670b9ac
     def test_invalid_hashes(self, mock_logger_error) -> None:
         event = self.store_event(
             data={
