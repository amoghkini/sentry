--- conflicted
+++ resolved
@@ -8,11 +8,8 @@
 from sentry.utils.dates import ensure_aware
 
 
-<<<<<<< HEAD
 @region_silo_test(stable=True)
-=======
 @mock.patch("sentry.api.endpoints.issue_occurrence.Producer")
->>>>>>> 6387c196
 class IssueOccurrenceTest(APITestCase):
     def setUp(self):
         super().setUp()
