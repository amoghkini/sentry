from django.contrib.auth.models import AnonymousUser

from sentry import audit_log
from sentry.models import (
    AuditLogEntry,
    DeletedOrganization,
    DeletedProject,
    DeletedTeam,
    OrganizationStatus,
)
<<<<<<< HEAD
from sentry.services.hybrid_cloud.organization_actions.impl import (
    update_organization_with_outbox_message,
)
=======
from sentry.silo import SiloMode
>>>>>>> 50940ad1
from sentry.testutils import TestCase
from sentry.testutils.outbox import outbox_runner
from sentry.testutils.silo import all_silo_test, exempt_from_silo_limits
from sentry.utils.audit import (
    create_audit_entry,
    create_audit_entry_from_user,
    create_system_audit_entry,
)

username = "hello" * 20


class FakeHttpRequest:
    def __init__(self, user):
        self.user = user
        self.META = {"REMOTE_ADDR": "127.0.0.1"}


@all_silo_test(stable=True)
class CreateAuditEntryTest(TestCase):
    def setUp(self):
        self.user = self.create_user(username=username)
        self.req = FakeHttpRequest(self.user)
        self.org = self.create_organization(owner=self.user)
        self.team = self.create_team(organization=self.org)
        self.project = self.create_project(teams=[self.team], platform="java")

    def assert_no_delete_log_created(self):
        with exempt_from_silo_limits():
            assert not DeletedOrganization.objects.filter(slug=self.org.slug).exists()
            assert not DeletedTeam.objects.filter(slug=self.team.slug).exists()
            assert not DeletedProject.objects.filter(slug=self.project.slug).exists()

    def test_audit_entry_api(self):
        org = self.create_organization()
        apikey = self.create_api_key(org, allowed_origins="*")

        req = FakeHttpRequest(AnonymousUser())
        req.auth = apikey

        entry = create_audit_entry(req)
        assert entry.actor_key == apikey
        assert entry.actor is None
        assert entry.ip_address == req.META["REMOTE_ADDR"]

        self.assert_no_delete_log_created()

    def test_audit_entry_frontend(self):
        req = FakeHttpRequest(self.create_user())
        entry = create_audit_entry(req)

        assert entry.actor == req.user
        assert entry.actor_key is None
        assert entry.ip_address == req.META["REMOTE_ADDR"]

        self.assert_no_delete_log_created()

    def test_audit_entry_org_delete_log(self):
        if SiloMode.get_current_mode() == SiloMode.CONTROL:
            return

        entry = create_audit_entry(
            request=self.req,
            organization=self.org,
            target_object=self.org.id,
            event=audit_log.get_event_id("ORG_REMOVE"),
            data=self.org.get_audit_log_data(),
        )

        assert entry.actor == self.user
        assert (
            entry.actor_label is None
        )  # you won't get this back since it only expands on the control silo
        assert entry.target_object == self.org.id
        assert entry.event == audit_log.get_event_id("ORG_REMOVE")

        deleted_org = DeletedOrganization.objects.get(slug=self.org.slug)
        self.assert_valid_deleted_log(deleted_org, self.org)

    def test_audit_entry_org_restore_log(self):
<<<<<<< HEAD
        org = update_organization_with_outbox_message(
            org_id=self.organization.id, update_data={"status": OrganizationStatus.PENDING_DELETION}
        )

        org2 = update_organization_with_outbox_message(
            org_id=self.organization.id,
            update_data={"status": OrganizationStatus.DELETION_IN_PROGRESS},
        )

        org3 = update_organization_with_outbox_message(
            org_id=self.organization.id, update_data={"status": OrganizationStatus.ACTIVE}
        )

=======
        with exempt_from_silo_limits():
            Organization.objects.filter(id=self.organization.id).update(
                status=OrganizationStatus.PENDING_DELETION
            )

            org = Organization.objects.get(id=self.organization.id)

            Organization.objects.filter(id=self.organization.id).update(
                status=OrganizationStatus.DELETION_IN_PROGRESS
            )

            org2 = Organization.objects.get(id=self.organization.id)

            Organization.objects.filter(id=self.organization.id).update(
                status=OrganizationStatus.ACTIVE
            )

            org3 = Organization.objects.get(id=self.organization.id)

>>>>>>> 50940ad1
        orgs = [org, org2, org3]

        entry = create_audit_entry(
            request=self.req,
            organization=self.org,
            target_object=self.org.id,
            event=audit_log.get_event_id("ORG_RESTORE"),
            data=self.org.get_audit_log_data(),
        )
        audit_log_event = audit_log.get(entry.event)

        entry2 = create_audit_entry(
            request=self.req,
            organization=self.org,
            target_object=self.org.id,
            event=audit_log.get_event_id("ORG_EDIT"),
            data=self.org.get_audit_log_data(),
        )
        audit_log_event2 = audit_log.get(entry2.event)

        for i in orgs:
            if (
                i.status == OrganizationStatus.PENDING_DELETION
                or i.status == OrganizationStatus.DELETION_IN_PROGRESS
            ):
                assert i.status != OrganizationStatus.ACTIVE
                assert ("restored") in audit_log_event.render(entry)
                assert entry.actor == self.user
                assert entry.target_object == self.org.id
                assert entry.event == audit_log.get_event_id("ORG_RESTORE")
            else:
                assert i.status == OrganizationStatus.ACTIVE
                assert ("edited") in audit_log_event2.render(entry2)
                assert entry2.actor == self.user
                assert entry2.target_object == self.org.id
                assert entry2.event == audit_log.get_event_id("ORG_EDIT")

    def test_audit_entry_team_delete_log(self):
        if SiloMode.get_current_mode() == SiloMode.CONTROL:
            return

        entry = create_audit_entry(
            request=self.req,
            organization=self.org,
            target_object=self.team.id,
            event=audit_log.get_event_id("TEAM_REMOVE"),
            data=self.team.get_audit_log_data(),
        )

        assert entry.actor == self.user
        assert entry.target_object == self.team.id
        assert entry.event == audit_log.get_event_id("TEAM_REMOVE")

        deleted_team = DeletedTeam.objects.get(slug=self.team.slug)
        self.assert_valid_deleted_log(deleted_team, self.team)

    def test_audit_entry_api_key(self):
        if SiloMode.get_current_mode() == SiloMode.CONTROL:
            return

        key = self.create_api_key(self.organization)

        with outbox_runner():
            create_audit_entry_from_user(
                None,
                api_key=key,
                organization=self.organization,
                target_object=self.project.id,
                event=audit_log.get_event_id("PROJECT_ADD"),
            )

        with exempt_from_silo_limits():
            assert (
                AuditLogEntry.objects.get(event=audit_log.get_event_id("PROJECT_ADD")).actor_label
                == key.key
            )

    def test_audit_entry_project_delete_log(self):
        if SiloMode.get_current_mode() == SiloMode.CONTROL:
            return

        entry = create_audit_entry(
            request=self.req,
            organization=self.org,
            target_object=self.project.id,
            event=audit_log.get_event_id("PROJECT_REMOVE"),
            data=self.project.get_audit_log_data(),
        )
        audit_log_event = audit_log.get(entry.event)

        assert entry.actor == self.user
        assert entry.target_object == self.project.id
        assert entry.event == audit_log.get_event_id("PROJECT_REMOVE")
        assert audit_log_event.render(entry) == "removed project" + " " + self.project.slug

        deleted_project = DeletedProject.objects.get(slug=self.project.slug)
        self.assert_valid_deleted_log(deleted_project, self.project)
        assert deleted_project.platform == self.project.platform

    def test_audit_entry_project_delete_with_origin_log(self):
        if SiloMode.get_current_mode() == SiloMode.CONTROL:
            return

        entry = create_audit_entry(
            request=self.req,
            organization=self.org,
            target_object=self.project.id,
            event=audit_log.get_event_id("PROJECT_REMOVE_WITH_ORIGIN"),
            data={**self.project.get_audit_log_data(), "origin": "settings"},
        )
        audit_log_event = audit_log.get(entry.event)

        assert entry.actor == self.user
        assert entry.target_object == self.project.id
        assert entry.event == audit_log.get_event_id("PROJECT_REMOVE_WITH_ORIGIN")
        assert (
            audit_log_event.render(entry)
            == "removed project" + " " + self.project.slug + " in settings"
        )

        deleted_project = DeletedProject.objects.get(slug=self.project.slug)
        self.assert_valid_deleted_log(deleted_project, self.project)
        assert deleted_project.platform == self.project.platform

    def test_audit_entry_project_edit_log(self):
        entry = create_audit_entry(
            request=self.req,
            organization=self.org,
            target_object=self.project.id,
            event=audit_log.get_event_id("PROJECT_EDIT"),
            data={"old_slug": "old", "new_slug": "new"},
        )
        audit_log_event = audit_log.get(entry.event)

        assert entry.actor == self.user
        assert entry.target_object == self.project.id
        assert entry.event == audit_log.get_event_id("PROJECT_EDIT")
        assert audit_log_event.render(entry) == "renamed project slug from old to new"

    def test_audit_entry_project_edit_log_regression(self):
        entry = create_audit_entry(
            request=self.req,
            organization=self.org,
            target_object=self.project.id,
            event=audit_log.get_event_id("PROJECT_EDIT"),
            data={"new_slug": "new"},
        )
        audit_log_event = audit_log.get(entry.event)

        assert entry.actor == self.user
        assert entry.target_object == self.project.id
        assert entry.event == audit_log.get_event_id("PROJECT_EDIT")
        assert audit_log_event.render(entry) == "edited project settings in new_slug to new"

    def test_audit_entry_integration_log(self):
        project = self.create_project()
        self.login_as(user=self.user)

        entry = create_audit_entry(
            request=self.req,
            organization=self.project.organization,
            target_object=self.project.id,
            event=audit_log.get_event_id("INTEGRATION_ADD"),
            data={"integration": "webhooks", "project": project.slug},
        )
        audit_log_event = audit_log.get(entry.event)

        assert ("enabled") in audit_log_event.render(entry)
        assert entry.actor == self.user
        assert entry.target_object == self.project.id
        assert entry.event == audit_log.get_event_id("INTEGRATION_ADD")

        entry2 = create_audit_entry(
            request=self.req,
            organization=self.project.organization,
            target_object=self.project.id,
            event=audit_log.get_event_id("INTEGRATION_EDIT"),
            data={"integration": "webhooks", "project": project.slug},
        )
        audit_log_event2 = audit_log.get(entry2.event)

        assert ("edited") in audit_log_event2.render(entry2)
        assert entry2.actor == self.user
        assert entry2.target_object == self.project.id
        assert entry2.event == audit_log.get_event_id("INTEGRATION_EDIT")

        entry3 = create_audit_entry(
            request=self.req,
            organization=self.project.organization,
            target_object=self.project.id,
            event=audit_log.get_event_id("INTEGRATION_REMOVE"),
            data={"integration": "webhooks", "project": project.slug},
        )
        audit_log_event3 = audit_log.get(entry3.event)

        assert ("disable") in audit_log_event3.render(entry3)
        assert entry3.actor == self.user
        assert entry3.target_object == self.project.id
        assert entry3.event == audit_log.get_event_id("INTEGRATION_REMOVE")

    def test_create_system_audit_entry(self):
        entry = create_system_audit_entry(
            organization=self.org,
            target_object=self.org.id,
            event=audit_log.get_event_id("SSO_DISABLE"),
            data={"provider": "GitHub"},
        )

        assert entry.event == audit_log.get_event_id("SSO_DISABLE")
        assert entry.actor_label == "Sentry"
        assert entry.organization_id == self.org.id
        assert entry.target_object == self.org.id
        assert audit_log.get(entry.event).render(entry) == "disabled sso (GitHub)"<|MERGE_RESOLUTION|>--- conflicted
+++ resolved
@@ -8,13 +8,10 @@
     DeletedTeam,
     OrganizationStatus,
 )
-<<<<<<< HEAD
 from sentry.services.hybrid_cloud.organization_actions.impl import (
     update_organization_with_outbox_message,
 )
-=======
 from sentry.silo import SiloMode
->>>>>>> 50940ad1
 from sentry.testutils import TestCase
 from sentry.testutils.outbox import outbox_runner
 from sentry.testutils.silo import all_silo_test, exempt_from_silo_limits
@@ -95,41 +92,21 @@
         self.assert_valid_deleted_log(deleted_org, self.org)
 
     def test_audit_entry_org_restore_log(self):
-<<<<<<< HEAD
-        org = update_organization_with_outbox_message(
-            org_id=self.organization.id, update_data={"status": OrganizationStatus.PENDING_DELETION}
-        )
-
-        org2 = update_organization_with_outbox_message(
-            org_id=self.organization.id,
-            update_data={"status": OrganizationStatus.DELETION_IN_PROGRESS},
-        )
-
-        org3 = update_organization_with_outbox_message(
-            org_id=self.organization.id, update_data={"status": OrganizationStatus.ACTIVE}
-        )
-
-=======
         with exempt_from_silo_limits():
-            Organization.objects.filter(id=self.organization.id).update(
-                status=OrganizationStatus.PENDING_DELETION
-            )
-
-            org = Organization.objects.get(id=self.organization.id)
-
-            Organization.objects.filter(id=self.organization.id).update(
-                status=OrganizationStatus.DELETION_IN_PROGRESS
-            )
-
-            org2 = Organization.objects.get(id=self.organization.id)
-
-            Organization.objects.filter(id=self.organization.id).update(
-                status=OrganizationStatus.ACTIVE
-            )
-
-            org3 = Organization.objects.get(id=self.organization.id)
-
->>>>>>> 50940ad1
+            org = update_organization_with_outbox_message(
+                org_id=self.organization.id,
+                update_data={"status": OrganizationStatus.PENDING_DELETION},
+            )
+
+            org2 = update_organization_with_outbox_message(
+                org_id=self.organization.id,
+                update_data={"status": OrganizationStatus.DELETION_IN_PROGRESS},
+            )
+
+            org3 = update_organization_with_outbox_message(
+                org_id=self.organization.id, update_data={"status": OrganizationStatus.ACTIVE}
+            )
+
         orgs = [org, org2, org3]
 
         entry = create_audit_entry(
